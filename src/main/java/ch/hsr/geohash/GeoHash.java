--- conflicted
+++ resolved
@@ -200,13 +200,8 @@
 	}
 
 	public long ord() {
-<<<<<<< HEAD
-		int insignificantBits = 64 - significantBits;
+		int insignificantBits = MAX_BIT_PRECISION - significantBits;
 		return bits >>> insignificantBits;
-=======
-		int insignificantBits = MAX_BIT_PRECISION - significantBits;
-		return bits >> insignificantBits;
->>>>>>> 90a2570b
 	}
 
 	/**

--- conflicted
+++ resolved
@@ -12,465 +12,7 @@
 import java.util.HashMap;
 import java.util.Map;
 
-import sun.security.pkcs.SigningCertificateInfo;
-
 public final class GeoHash implements Comparable<GeoHash>, Serializable {
-<<<<<<< HEAD
-    private static final long serialVersionUID = -8553214249630252175L;
-    private static final int[] BITS = {16, 8, 4, 2, 1};
-    private static final int BASE32_BITS = 5;
-    public static final long FIRST_BIT_FLAGGED = 0x8000000000000000l;
-    private static final char[] base32 = {'0', '1', '2', '3', '4', '5', '6', '7', '8', '9', 'b', 'c', 'd', 'e', 'f', 'g', 'h', 'j', 'k',
-            'm', 'n', 'p', 'q', 'r', 's', 't', 'u', 'v', 'w', 'x', 'y', 'z'};
-
-    private final static Map<Character, Integer> decodeMap = new HashMap<Character, Integer>();
-
-    static {
-        int sz = base32.length;
-        for (int i = 0; i < sz; i++) {
-            decodeMap.put(base32[i], i);
-        }
-    }
-
-    protected long bits = 0;
-    private WGS84Point point;
-
-    private BoundingBox boundingBox;
-
-    protected byte significantBits = 0;
-
-    protected GeoHash() {
-    }
-
-    /**
-     * This method uses the given number of characters as the desired precision
-     * value. The hash can only be 64bits long, thus a maximum precision of 12
-     * characters can be achieved.
-     */
-    public static GeoHash withCharacterPrecision(double latitude, double longitude, int numberOfCharacters) {
-        int desiredPrecision = (numberOfCharacters * 5 <= 60) ? numberOfCharacters * 5 : 60;
-        return new GeoHash(latitude, longitude, desiredPrecision);
-    }
-
-    /**
-     * create a new {@link GeoHash} with the given number of bits accuracy. This
-     * at the same time defines this hash's bounding box.
-     */
-    public static GeoHash withBitPrecision(double latitude, double longitude, int numberOfBits) {
-        if (Math.abs(latitude) > 90.0 || Math.abs(longitude) > 180.0)
-            throw new IllegalArgumentException("Can't have lat/lon values out of (-90,90)/(-180/180)");
-        return new GeoHash(latitude, longitude, numberOfBits);
-    }
-
-    public static GeoHash fromBinaryString(String binaryString) {
-        GeoHash geohash = new GeoHash();
-        geohash.significantBits = (byte) binaryString.length();
-        if (binaryString.length() < 64) {
-            StringBuffer b = new StringBuffer();
-            b.append(binaryString);
-            for (int i = binaryString.length(); i < 63; i++) {
-                b.append("0");
-            }
-            binaryString = b.toString();
-        }
-
-        geohash.bits = Long.valueOf(binaryString, 2);
-        long[] latitudeBits = geohash.getRightAlignedLatitudeBits();
-        long[] longitudeBits = geohash.getRightAlignedLongitudeBits();
-        return geohash.recombineLatLonBitsToHash(latitudeBits, longitudeBits);
-    }
-
-    /**
-     * build a new {@link GeoHash} from a base32-encoded {@link String}.<br>
-     * This will also set up the hashes bounding box and other values, so it can
-     * also be used with functions like within().
-     */
-    public static GeoHash fromGeohashString(String geohash) {
-        double[] latitudeRange = {-90.0, 90.0};
-        double[] longitudeRange = {-180.0, 180.0};
-
-        boolean isEvenBit = true;
-        GeoHash hash = new GeoHash();
-
-        for (int i = 0; i < geohash.length(); i++) {
-            int cd = decodeMap.get(geohash.charAt(i));
-            for (int j = 0; j < BASE32_BITS; j++) {
-                int mask = BITS[j];
-                if (isEvenBit) {
-                    divideRangeDecode(hash, longitudeRange, (cd & mask) != 0);
-                } else {
-                    divideRangeDecode(hash, latitudeRange, (cd & mask) != 0);
-                }
-                isEvenBit = !isEvenBit;
-            }
-        }
-
-        double latitude = (latitudeRange[0] + latitudeRange[1]) / 2;
-        double longitude = (longitudeRange[0] + longitudeRange[1]) / 2;
-
-        hash.point = new WGS84Point(latitude, longitude);
-        setBoundingBox(hash, latitudeRange, longitudeRange);
-        hash.bits <<= (64 - hash.significantBits);
-        return hash;
-    }
-
-    public static GeoHash fromLongValue(long hashVal, int significantBits) {
-        double[] latitudeRange = {-90.0, 90.0};
-        double[] longitudeRange = {-180.0, 180.0};
-
-        boolean isEvenBit = true;
-        GeoHash hash = new GeoHash();
-
-        String binaryString = Long.toBinaryString(hashVal);
-        while (binaryString.length() < 64) {
-            binaryString = "0" + binaryString;
-        }
-        for (int j = 0; j < significantBits; j++) {
-            if (isEvenBit) {
-                divideRangeDecode(hash, longitudeRange, binaryString.charAt(j) != '0');
-            } else {
-                divideRangeDecode(hash, latitudeRange, binaryString.charAt(j) != '0');
-            }
-            isEvenBit = !isEvenBit;
-        }
-
-        double latitude = (latitudeRange[0] + latitudeRange[1]) / 2;
-        double longitude = (longitudeRange[0] + longitudeRange[1]) / 2;
-
-        hash.point = new WGS84Point(latitude, longitude);
-        setBoundingBox(hash, latitudeRange, longitudeRange);
-        hash.bits <<= (64 - hash.significantBits);
-        return hash;
-    }
-
-    private GeoHash(double latitude, double longitude, int desiredPrecision) {
-        point = new WGS84Point(latitude, longitude);
-        desiredPrecision = Math.min(desiredPrecision, 64);
-
-        boolean isEvenBit = true;
-        double[] latitudeRange = {-90, 90};
-        double[] longitudeRange = {-180, 180};
-
-        while (significantBits < desiredPrecision) {
-            if (isEvenBit) {
-                divideRangeEncode(longitude, longitudeRange);
-            } else {
-                divideRangeEncode(latitude, latitudeRange);
-            }
-            isEvenBit = !isEvenBit;
-        }
-
-        setBoundingBox(this, latitudeRange, longitudeRange);
-        bits <<= (64 - desiredPrecision);
-    }
-
-    private static void setBoundingBox(GeoHash hash, double[] latitudeRange, double[] longitudeRange) {
-        hash.boundingBox = new BoundingBox(new WGS84Point(latitudeRange[0], longitudeRange[0]), new WGS84Point(latitudeRange[1],
-                longitudeRange[1]));
-    }
-
-    public GeoHash next(int step) {
-        int insignificantBits = 64 - significantBits;
-        long unshiftedVal = bits >> insignificantBits;
-        unshiftedVal += step;
-        return fromLongValue(unshiftedVal << insignificantBits, significantBits);
-    }
-
-    public GeoHash next() {
-        return next(1);
-    }
-
-    public GeoHash prev() {
-        return next(-1);
-    }
-
-    /**
-     * Counts the number of geohashes contained between the two (ie how many times next() is called to increment from one to two)
-     * This value depends on the number of significant bits.
-     *
-     * @param one
-     * @param two
-     * @return number of steps
-     */
-    public static long stepsBetween(GeoHash one, GeoHash two) {
-        if (one.significantBits() != two.significantBits())
-            throw new IllegalArgumentException("It is only valid to compare the number of steps between two hashes if they have the same number of significant bits");
-        int insignificantBits = 64 - one.significantBits();
-        long unshiftedVal1 = one.bits >> insignificantBits;
-        long unshiftedVal2 = two.bits >> insignificantBits;
-        return unshiftedVal2 - unshiftedVal1;
-    }
-
-    private void divideRangeEncode(double value, double[] range) {
-        double mid = (range[0] + range[1]) / 2;
-        if (value >= mid) {
-            addOnBitToEnd();
-            range[0] = mid;
-        } else {
-            addOffBitToEnd();
-            range[1] = mid;
-        }
-    }
-
-    private static void divideRangeDecode(GeoHash hash, double[] range, boolean b) {
-        double mid = (range[0] + range[1]) / 2;
-        if (b) {
-            hash.addOnBitToEnd();
-            range[0] = mid;
-        } else {
-            hash.addOffBitToEnd();
-            range[1] = mid;
-        }
-    }
-
-    /**
-     * returns the 8 adjacent hashes for this one. They are in the following
-     * order:<br>
-     * N, NE, E, SE, S, SW, W, NW
-     */
-    public GeoHash[] getAdjacent() {
-        GeoHash northern = getNorthernNeighbour();
-        GeoHash eastern = getEasternNeighbour();
-        GeoHash southern = getSouthernNeighbour();
-        GeoHash western = getWesternNeighbour();
-        return new GeoHash[]{northern, northern.getEasternNeighbour(), eastern, southern.getEasternNeighbour(), southern,
-                southern.getWesternNeighbour(), western, northern.getWesternNeighbour()};
-    }
-
-    /**
-     * how many significant bits are there in this {@link GeoHash}?
-     */
-    public int significantBits() {
-        return (int) significantBits;
-    }
-
-    public long longValue() {
-        return bits;
-    }
-
-    /**
-     * get the base32 string for this {@link GeoHash}.<br>
-     * this method only makes sense, if this hash has a multiple of 5
-     * significant bits.
-     */
-    public String toBase32() {
-        if (significantBits % 5 != 0) {
-            return "";
-        }
-        StringBuilder buf = new StringBuilder();
-
-        long firstFiveBitsMask = 0xf800000000000000l;
-        long bitsCopy = bits;
-        int partialChunks = (int) Math.ceil(((double) significantBits / 5));
-
-        for (int i = 0; i < partialChunks; i++) {
-            int pointer = (int) ((bitsCopy & firstFiveBitsMask) >>> 59);
-            buf.append(base32[pointer]);
-            bitsCopy <<= 5;
-        }
-        return buf.toString();
-    }
-
-    /**
-     * returns true iff this is within the given geohash bounding box.
-     */
-    public boolean within(GeoHash boundingBox) {
-        return (bits & boundingBox.mask()) == boundingBox.bits;
-    }
-
-    /**
-     * find out if the given point lies within this hashes bounding box.<br>
-     * <i>Note: this operation checks the bounding boxes coordinates, i.e. does
-     * not use the {@link GeoHash}s special abilities.s</i>
-     */
-    public boolean contains(WGS84Point point) {
-        return boundingBox.contains(point);
-    }
-
-    /**
-     * returns the {@link WGS84Point} that was originally used to set up this.<br>
-     * If it was built from a base32-{@link String}, this is the center point of
-     * the bounding box.
-     */
-    public WGS84Point getPoint() {
-        return point;
-    }
-
-    /**
-     * return the center of this {@link GeoHash}s bounding box. this is rarely
-     * the same point that was used to build the hash.
-     */
-    // TODO: make sure this method works as intented for corner cases!
-    public WGS84Point getBoundingBoxCenterPoint() {
-        return boundingBox.getCenterPoint();
-    }
-
-    public BoundingBox getBoundingBox() {
-        return boundingBox;
-    }
-
-    public boolean enclosesCircleAroundPoint(WGS84Point point, double radius) {
-        return false;
-    }
-
-    protected GeoHash recombineLatLonBitsToHash(long[] latBits, long[] lonBits) {
-        GeoHash hash = new GeoHash();
-        boolean isEvenBit = false;
-        latBits[0] <<= (64 - latBits[1]);
-        lonBits[0] <<= (64 - lonBits[1]);
-        double[] latitudeRange = {-90.0, 90.0};
-        double[] longitudeRange = {-180.0, 180.0};
-
-        for (int i = 0; i < latBits[1] + lonBits[1]; i++) {
-            if (isEvenBit) {
-                divideRangeDecode(hash, latitudeRange, (latBits[0] & FIRST_BIT_FLAGGED) == FIRST_BIT_FLAGGED);
-                latBits[0] <<= 1;
-            } else {
-                divideRangeDecode(hash, longitudeRange, (lonBits[0] & FIRST_BIT_FLAGGED) == FIRST_BIT_FLAGGED);
-                lonBits[0] <<= 1;
-            }
-            isEvenBit = !isEvenBit;
-        }
-        hash.bits <<= (64 - hash.significantBits);
-        setBoundingBox(hash, latitudeRange, longitudeRange);
-        return hash;
-    }
-
-    public GeoHash getNorthernNeighbour() {
-        long[] latitudeBits = getRightAlignedLatitudeBits();
-        long[] longitudeBits = getRightAlignedLongitudeBits();
-        latitudeBits[0] += 1;
-        latitudeBits[0] = maskLastNBits(latitudeBits[0], latitudeBits[1]);
-        return recombineLatLonBitsToHash(latitudeBits, longitudeBits);
-    }
-
-    public GeoHash getSouthernNeighbour() {
-        long[] latitudeBits = getRightAlignedLatitudeBits();
-        long[] longitudeBits = getRightAlignedLongitudeBits();
-        latitudeBits[0] -= 1;
-        latitudeBits[0] = maskLastNBits(latitudeBits[0], latitudeBits[1]);
-        return recombineLatLonBitsToHash(latitudeBits, longitudeBits);
-    }
-
-    public GeoHash getEasternNeighbour() {
-        long[] latitudeBits = getRightAlignedLatitudeBits();
-        long[] longitudeBits = getRightAlignedLongitudeBits();
-        longitudeBits[0] += 1;
-        longitudeBits[0] = maskLastNBits(longitudeBits[0], longitudeBits[1]);
-        return recombineLatLonBitsToHash(latitudeBits, longitudeBits);
-    }
-
-    public GeoHash getWesternNeighbour() {
-        long[] latitudeBits = getRightAlignedLatitudeBits();
-        long[] longitudeBits = getRightAlignedLongitudeBits();
-        longitudeBits[0] -= 1;
-        longitudeBits[0] = maskLastNBits(longitudeBits[0], longitudeBits[1]);
-        return recombineLatLonBitsToHash(latitudeBits, longitudeBits);
-    }
-
-    protected long[] getRightAlignedLatitudeBits() {
-        long copyOfBits = bits << 1;
-        long value = extractEverySecondBit(copyOfBits, getNumberOfLatLonBits()[0]);
-        return new long[]{value, getNumberOfLatLonBits()[0]};
-    }
-
-    protected long[] getRightAlignedLongitudeBits() {
-        long copyOfBits = bits;
-        long value = extractEverySecondBit(copyOfBits, getNumberOfLatLonBits()[1]);
-        return new long[]{value, getNumberOfLatLonBits()[1]};
-    }
-
-    private long extractEverySecondBit(long copyOfBits, int numberOfBits) {
-        long value = 0;
-        for (int i = 0; i < numberOfBits; i++) {
-            if ((copyOfBits & FIRST_BIT_FLAGGED) == FIRST_BIT_FLAGGED) {
-                value |= 0x1;
-            }
-            value <<= 1;
-            copyOfBits <<= 2;
-        }
-        value >>>= 1;
-        return value;
-    }
-
-    protected int[] getNumberOfLatLonBits() {
-        if (significantBits % 2 == 0) {
-            return new int[]{significantBits / 2, significantBits / 2};
-        } else {
-            return new int[]{significantBits / 2, significantBits / 2 + 1};
-        }
-    }
-
-    protected final void addOnBitToEnd() {
-        significantBits++;
-        bits <<= 1;
-        bits = bits | 0x1;
-    }
-
-    protected final void addOffBitToEnd() {
-        significantBits++;
-        bits <<= 1;
-    }
-
-    @Override
-    public String toString() {
-        if (significantBits % 5 == 0) {
-            return String.format("%s -> %s -> %s", Long.toBinaryString(bits), boundingBox, toBase32());
-        } else {
-            return String.format("%s -> %s, bits: %d", Long.toBinaryString(bits), boundingBox, significantBits);
-        }
-    }
-
-    public String toStringWithSignificantPrecision() {
-        return Long.toBinaryString(bits).substring(0, significantBits);
-    }
-
-    @Override
-    public boolean equals(Object obj) {
-        if (obj == this) {
-            return true;
-        }
-        if (obj instanceof GeoHash) {
-            GeoHash other = (GeoHash) obj;
-            if (other.significantBits == significantBits && other.bits == bits) {
-                return true;
-            }
-        }
-        return false;
-    }
-
-    @Override
-    public int hashCode() {
-        int f = 17;
-        f = 31 * f + (int) (bits ^ (bits >>> 32));
-        f = 31 * f + significantBits;
-        return f;
-    }
-
-    /**
-     * return a long mask for this hashes significant bits.
-     */
-    private long mask() {
-        if (significantBits == 0) {
-            return 0;
-        } else {
-            long value = FIRST_BIT_FLAGGED;
-            value >>= (significantBits - 1);
-            return value;
-        }
-    }
-
-    private long maskLastNBits(long value, long n) {
-        long mask = 0xffffffffffffffffl;
-        mask >>>= (64 - n);
-        return value & mask;
-    }
-
-    @Override
-    public int compareTo(GeoHash o) {
-        return new Long(bits).compareTo(o.bits);
-    }
-=======
 	private static final long serialVersionUID = -8553214249630252175L;
 	private static final int[] BITS = { 16, 8, 4, 2, 1 };
 	private static final int BASE32_BITS = 5;
@@ -624,10 +166,38 @@
 				longitudeRange[1]));
 	}
 
+	public GeoHash next(int step) {
+		int insignificantBits = 64 - significantBits;
+		long unshiftedVal = bits >> insignificantBits;
+		unshiftedVal += step;
+		return fromLongValue(unshiftedVal << insignificantBits, significantBits);
+	}
+
 	public GeoHash next() {
-		return fromLongValue(bits + (1l << (64 - significantBits)), significantBits);
-	}
-
+		return next(1);
+	}
+
+	public GeoHash prev() {
+		return next(-1);
+	}
+
+	/**
+	* Counts the number of geohashes contained between the two (ie how many times next() is called to increment from one to two)
+	* This value depends on the number of significant bits.
+	*
+	* @param one
+	* @param two
+	* @return number of steps
+	*/
+	public static long stepsBetween(GeoHash one, GeoHash two) {
+		if (one.significantBits() != two.significantBits())
+			throw new IllegalArgumentException("It is only valid to compare the number of steps between two hashes if they have the same number of significant bits");
+		int insignificantBits = 64 - one.significantBits();
+		long unshiftedVal1 = one.bits >> insignificantBits;
+		long unshiftedVal2 = two.bits >> insignificantBits;
+		return unshiftedVal2 - unshiftedVal1;
+	}
+	
 	private void divideRangeEncode(double value, double[] range) {
 		double mid = (range[0] + range[1]) / 2;
 		if (value >= mid) {
@@ -908,5 +478,4 @@
 	public int compareTo(GeoHash o) {
 		return new Long(bits).compareTo(o.bits);
 	}
->>>>>>> 41a5c57d
 }
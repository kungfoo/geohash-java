package ch.hsr.geohash.util;

import ch.hsr.geohash.BoundingBox;
import ch.hsr.geohash.GeoHash;
import org.junit.Assert;
import org.junit.Test;

import java.util.ArrayList;
import java.util.HashSet;
import java.util.List;
import java.util.Set;

import static org.hamcrest.core.Is.is;
import static org.hamcrest.core.IsCollectionContaining.hasItem;
import static org.hamcrest.core.IsNot.not;
import static org.junit.Assert.assertThat;

/**
 * Created by IntelliJ IDEA. User: kevin Date: Jan 6, 2011 Time: 3:05:43 PM
 */
public class BoundingBoxGeoHashIteratorTest {
	@Test
	public void testIter() {
		BoundingBox box = new BoundingBox(37.7, 37.84, -122.52, -122.35);
		BoundingBoxGeoHashIterator iter = new BoundingBoxGeoHashIterator(
				TwoGeoHashBoundingBox.withBitPrecision(box, 10));
<<<<<<< HEAD
		BoundingBox newBox = iter.getBoundingBox().getBoundingBox();
		List<GeoHash> hashes = new ArrayList<>();
		while (iter.hasNext()) {
			hashes.add(iter.next());
		}
		GeoHash prev = null;
		for (GeoHash gh : hashes) {
			if (prev != null) {
				Assert.assertTrue(prev.compareTo(gh) < 0);
			}
			Assert.assertTrue(newBox.contains(gh.getOriginatingPoint()));
			prev = gh;
		}

=======
		checkIterator(iter);
>>>>>>> 376f5edb
	}

	@Test
	public void testIter2() {
		BoundingBox box = new BoundingBox(37.7, 37.84, -122.52, -122.35);
		BoundingBoxGeoHashIterator iter = new BoundingBoxGeoHashIterator(
				TwoGeoHashBoundingBox.withBitPrecision(box, 35));
		checkIterator(iter);
	}

	@Test
	public void testIter3() {
		BoundingBox box = new BoundingBox(28.5, 67.15, -33.2, 44.5);
		BoundingBoxGeoHashIterator iter = new BoundingBoxGeoHashIterator(
				TwoGeoHashBoundingBox.withCharacterPrecision(box, 2));
		List<GeoHash> hashes = checkIterator(iter);
		assertThat(hashes.size(), is(49));
	}

	@Test
	public void testEndlessIterator() {
		BoundingBox box = new BoundingBox(72.28907f, 88.62655f, -50.976562f, 170.50781f);
		TwoGeoHashBoundingBox twoGeoHashBoundingBox = TwoGeoHashBoundingBox.withCharacterPrecision(box, 2);
		BoundingBoxGeoHashIterator iterator = new BoundingBoxGeoHashIterator(twoGeoHashBoundingBox);

		Set<GeoHash> hashes = new HashSet<>();
		while (iterator.hasNext()) {
			GeoHash hash = iterator.next();
			assertThat("Hash has been already produced by the iterator once: " + hash, hashes, not(hasItem(hash)));
			hashes.add(hash);
		}
	}

	@Test
	public void testAllCells() {
		BoundingBox box = new BoundingBox(-90, 90, -180, 180);
		TwoGeoHashBoundingBox twoGeoHashBoundingBox = TwoGeoHashBoundingBox.withCharacterPrecision(box, 2);
		BoundingBoxGeoHashIterator iterator = new BoundingBoxGeoHashIterator(twoGeoHashBoundingBox);

		Set<GeoHash> hashes = new HashSet<>();
		while (iterator.hasNext()) {
			GeoHash hash = iterator.next();
			hashes.add(hash);
		}

		assertThat(hashes.size(), is(1024));
	}

	@Test
	public void testTopRightCorner() {
		BoundingBox box = new BoundingBox(84.4, 84.9, 169.3, 179.6); // all in ZZ cell
		TwoGeoHashBoundingBox twoGeoHashBoundingBox = TwoGeoHashBoundingBox.withCharacterPrecision(box, 2);
		BoundingBoxGeoHashIterator iterator = new BoundingBoxGeoHashIterator(twoGeoHashBoundingBox);

		Set<GeoHash> hashes = new HashSet<>();
		while (iterator.hasNext()) {
			GeoHash hash = iterator.next();
			assertThat("Hash has been already produced by the iterator once: " + hash, hashes, not(hasItem(hash)));
			hashes.add(hash);
		}
	}

	private List<GeoHash> checkIterator(BoundingBoxGeoHashIterator iter) {
		BoundingBox newBox = iter.getBoundingBox().getBoundingBox();
		List<GeoHash> hashes = new ArrayList<>();
		while (iter.hasNext()) {
			hashes.add(iter.next());
		}

		GeoHash prev = null;
		for (GeoHash gh : hashes) {
			if (prev != null) {
				Assert.assertTrue(prev.compareTo(gh) < 0);
			}
			Assert.assertTrue(newBox.contains(gh.getOriginatingPoint()));
			prev = gh;
		}

		return hashes;
	}
}<|MERGE_RESOLUTION|>--- conflicted
+++ resolved
@@ -24,24 +24,7 @@
 		BoundingBox box = new BoundingBox(37.7, 37.84, -122.52, -122.35);
 		BoundingBoxGeoHashIterator iter = new BoundingBoxGeoHashIterator(
 				TwoGeoHashBoundingBox.withBitPrecision(box, 10));
-<<<<<<< HEAD
-		BoundingBox newBox = iter.getBoundingBox().getBoundingBox();
-		List<GeoHash> hashes = new ArrayList<>();
-		while (iter.hasNext()) {
-			hashes.add(iter.next());
-		}
-		GeoHash prev = null;
-		for (GeoHash gh : hashes) {
-			if (prev != null) {
-				Assert.assertTrue(prev.compareTo(gh) < 0);
-			}
-			Assert.assertTrue(newBox.contains(gh.getOriginatingPoint()));
-			prev = gh;
-		}
-
-=======
 		checkIterator(iter);
->>>>>>> 376f5edb
 	}
 
 	@Test

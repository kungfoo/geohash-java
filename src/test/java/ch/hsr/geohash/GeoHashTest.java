/*
 * Copyright 2010, Silvio Heuberger @ IFS www.ifs.hsr.ch
 *
 * This code is release under the LGPL license.
 * You should have received a copy of the license
 * in the LICENSE file. If you have not, see
 * http://www.gnu.org/licenses/lgpl-3.0.txt
 */
package ch.hsr.geohash;

import ch.hsr.geohash.util.BoundingBoxGeoHashIterator;
import ch.hsr.geohash.util.TwoGeoHashBoundingBox;
import org.junit.Before;
import org.junit.Test;

import java.lang.reflect.Method;
import java.util.Random;

import static org.junit.Assert.*;

import ch.hsr.geohash.util.RandomGeohashes;

public class GeoHashTest {
<<<<<<< HEAD
    private GeoHash hash;
    private Random rand;

    @Before
    public void setUp() {
        hash = new GeoHash();
        rand = new Random();
    }

    @Test
    public void testAddingOnes() {
        hash.addOnBitToEnd();
        assertEquals(0x1l, hash.bits);
        assertEquals(1, hash.significantBits());
        hash.addOnBitToEnd();
        hash.addOnBitToEnd();
        hash.addOnBitToEnd();
        assertEquals(0xfl, hash.bits);
        assertEquals(4, hash.significantBits());
    }

    @Test
    public void testAddingZeroes() {
        hash.addOnBitToEnd();
        assertEquals(0x1l, hash.bits);

        hash.addOffBitToEnd();
        hash.addOffBitToEnd();
        hash.addOffBitToEnd();
        hash.addOffBitToEnd();
        assertEquals(0x10l, hash.bits);
        assertEquals(5, hash.significantBits());
    }

    @Test
    public void testToBase32() {
        hash.bits = 0x6ff0414000000000l;
        hash.significantBits = 25;

        String base32 = hash.toBase32();
        assertEquals("ezs42", base32);
    }

    @Test
    public void testDecode() {
        // for all lat/lon pairs check decoded point is in the same bbox as the
        // geohash formed by encoder
        // TODO could possibly be less brute-force here and be more scientific
        // about possible failure points
        for (double lat = -90; lat <= 90; lat += rand.nextDouble() + 1.45) {
            for (double lon = -180; lon <= 180; lon += rand.nextDouble() + 1.54) {
                for (int precisionChars = 6; precisionChars <= 12; precisionChars++) {
                    GeoHash gh = GeoHash.withCharacterPrecision(lat, lon, precisionChars);
                    BoundingBox bbox = gh.getBoundingBox();
                    GeoHash decodedHash = GeoHash.fromGeohashString(gh.toBase32());
                    WGS84Point decodedCenter = decodedHash.getBoundingBoxCenterPoint();

                    assertTrue("bbox " + bbox + " should contain the decoded center value " + decodedCenter, bbox
                            .contains(decodedCenter));
                    BoundingBox decodedBoundingBox = decodedHash.getBoundingBox();
                    assertEquals(bbox, decodedBoundingBox);
                    assertEquals(gh, decodedHash);
                    assertEquals(gh.toBase32(), decodedHash.toBase32());
                }
            }
        }
    }

    @Test
    public void testWithin() {
        hash.bits = 0x6ff0414000000000l;
        hash.significantBits = 25;
        System.out.println(hash.toBase32());
        assertEquals("ezs42", hash.toBase32());

        GeoHash bbox = new GeoHash();
        bbox.bits = 0x6ff0000000000000l;
        bbox.significantBits = 12;

        assertWithin(hash, bbox);
    }

    private void assertWithin(GeoHash hash, GeoHash bbox) {
        assertTrue(hash.toBase32() + " should be within " + bbox.toBase32(), hash.within(bbox));
    }

    @Test
    public void testNotWithin() {
        hash.bits = 0x6ff0414000000000l;
        hash.significantBits = 25;
        assertEquals("ezs42", hash.toBase32());

        GeoHash bbox = new GeoHash();
        bbox.bits = 0x6fc0000000000000l;
        bbox.significantBits = 12;

        assertFalse(hash.toBase32() + " should NOT be within " + bbox.toBase32(), hash.within(bbox));
    }

    @Test
    public void testConstructorWithBitPrecision() {
        GeoHash hash1 = GeoHash.withBitPrecision(45, 120, 20);
        assertEquals(hash1.significantBits, 20);
        System.out.println(hash1);
        System.out.println(hash1.toBase32());

        GeoHash hash2 = GeoHash.withBitPrecision(45, 120, 55);
        assertEquals(hash2.significantBits, 55);
        System.out.println(hash2);
        System.out.println(hash2.toBase32());

        assertTrue(hash2.within(hash1));

        // this should match Dave Troys Codebase. This is also his maximum
        // accuracy (12 5-nibbles).
        GeoHash hash3 = GeoHash.withBitPrecision(20, 31, 60);
        assertEquals("sew1c2vs2q5r", hash3.toBase32());
    }

    @Test
    public void testLatLonBoundingBoxes() {
        hash = GeoHash.withBitPrecision(40, 120, 10);
        System.out.println(hash.toBase32());
        printBoundingBox(hash);
    }

    @Test
    public void testByCharacterPrecision() {
        assertEncodingWithCharacterPrecision(new WGS84Point(20, 31), 12, "sew1c2vs2q5r");
        assertEncodingWithCharacterPrecision(new WGS84Point(-20, 31), 12, "ksqn1rje83g2");
        assertEncodingWithCharacterPrecision(new WGS84Point(-20.783236276, 31.9867127312312), 12, "ksq9zbs0b7vw");

        WGS84Point point = new WGS84Point(-76.5110040642321, 39.0247389581054);
        String fullStringValue = "hf7u8p8gn747";
        for (int characters = 12; characters > 1; characters--) {
            assertEncodingWithCharacterPrecision(point, characters, fullStringValue.substring(0, characters));
        }

        assertEncodingWithCharacterPrecision(new WGS84Point(39.0247389581054, -76.5110040642321), 12, "dqcw4bnrs6s7");
    }

    private void assertEncodingWithCharacterPrecision(WGS84Point point, int numberOfCharacters, String stringValue) {
        GeoHash hash = GeoHash.withCharacterPrecision(point.getLatitude(), point.getLongitude(), numberOfCharacters);
        assertEquals(stringValue, hash.toBase32());
    }

    @Test
    public void testGetLatitudeBits() {
        hash = GeoHash.withBitPrecision(30, 30, 16);
        long[] latitudeBits = hash.getRightAlignedLatitudeBits();
        assertEquals(0xaal, latitudeBits[0]);
        assertEquals(8, latitudeBits[1]);
    }

    @Test
    public void testGetLongitudeBits() {
        hash = GeoHash.withBitPrecision(30, 30, 16);
        long[] longitudeBits = hash.getRightAlignedLongitudeBits();
        assertEquals(0x95l, longitudeBits[0]);
        assertEquals(8, longitudeBits[1]);
    }

    @Test
    public void testNeighbourLocationCode() {
        // set up corner case
        hash.bits = 0xc400000000000000l;
        hash.significantBits = 7;

        long[] lonBits = hash.getRightAlignedLongitudeBits();
        assertEquals(0x8, lonBits[0]);
        assertEquals(4, lonBits[1]);

        long[] latBits = hash.getRightAlignedLatitudeBits();
        assertEquals(0x5, latBits[0]);
        assertEquals(3, latBits[1]);

        GeoHash north = hash.getNorthernNeighbour();
        assertEquals(0xd000000000000000l, north.bits);
        assertEquals(7, north.significantBits);

        GeoHash south = hash.getSouthernNeighbour();
        assertEquals(0xc000000000000000l, south.bits);
        assertEquals(7, south.significantBits());

        GeoHash east = hash.getEasternNeighbour();
        assertEquals(0xc600000000000000l, east.bits);

        // NOTE: this is actually a corner case!
        GeoHash west = hash.getWesternNeighbour();
        assertEquals(0x6e00000000000000l, west.bits);

        // NOTE: and now, for the most extreme corner case in 7-bit geohash-land
        hash.bits = 0xfe00000000000000l;

        east = hash.getEasternNeighbour();
        assertEquals(0x5400000000000000l, east.bits);

    }

    @Test
    public void testEqualsAndHashCode() {
        GeoHash hash1 = GeoHash.withBitPrecision(30, 30, 24);
        GeoHash hash2 = GeoHash.withBitPrecision(30, 30, 24);
        GeoHash hash3 = GeoHash.withBitPrecision(30, 30, 10);

        assertTrue(hash1.equals(hash2) && hash2.equals(hash1));
        assertFalse(hash1.equals(hash3) && hash3.equals(hash1));

        assertEquals(hash1.hashCode(), hash2.hashCode());
        assertFalse(hash1.hashCode() == hash3.hashCode());
    }

    @Test
    public void testAdjacentHashes() {
        GeoHash[] adjacent = GeoHash.fromGeohashString("dqcw4").getAdjacent();
        assertEquals(8, adjacent.length);
    }

    @Test
    public void testMovingInCircle() {
        // moving around hashes in a circle should be possible
        checkMovingInCircle(34.2, -45.123);
        // this should also work at the "back" of the earth
        checkMovingInCircle(45, 180);
        checkMovingInCircle(90, 180);
        checkMovingInCircle(0, -180);
    }

    private void checkMovingInCircle(double latitude, double longitude) {
        GeoHash start;
        GeoHash end;
        start = GeoHash.withCharacterPrecision(latitude, longitude, 12);
        end = start.getEasternNeighbour();
        end = end.getSouthernNeighbour();
        end = end.getWesternNeighbour();
        end = end.getNorthernNeighbour();
        assertEquals(start, end);
        assertEquals(start.getBoundingBox(), end.getBoundingBox());
    }

    @Test
    public void testMovingAroundWorldOnHashStrips() throws Exception {
        String[] directions = {"Northern", "Eastern", "Southern", "Western"};
        for (String direction : directions) {
            checkMoveAroundStrip(direction);
        }
    }

    private void checkMoveAroundStrip(String direction) throws Exception {
        for (int bits = 2; bits < 16; bits++) {
            double randomLatitude = (rand.nextDouble() - 0.5) * 180;
            double randomLongitude = (rand.nextDouble() - 0.5) * 360;

            // this divides the range by 2^bits
            GeoHash hash = GeoHash.withBitPrecision(randomLatitude, randomLongitude, bits);
            Method method = hash.getClass().getDeclaredMethod("get" + direction + "Neighbour");
            GeoHash result = hash;

            // moving this direction 2^bits times should yield the same hash
            // again
            for (int i = 0; i < Math.pow(2, bits); i++) {
                result = (GeoHash) method.invoke(result);
            }
            assertEquals(hash, result);
        }
    }

    @Test
    public void testKnownNeighbouringHashes() {
        GeoHash h1 = GeoHash.fromGeohashString("u1pb");
        assertEquals("u0zz", h1.getSouthernNeighbour().toBase32());
        assertEquals("u1pc", h1.getNorthernNeighbour().toBase32());
        assertEquals("u300", h1.getEasternNeighbour().toBase32());
        assertEquals("u302", h1.getEasternNeighbour().getEasternNeighbour().toBase32());
        assertEquals("u1p8", h1.getWesternNeighbour().toBase32());

        assertEquals("sp2j", GeoHash.withCharacterPrecision(41.7, 0.08, 4).toBase32());
    }

    @Test
    public void testKnownAdjacentNeighbours() {
        String center = "dqcjqc";
        String[] adjacent = new String[]{"dqcjqf", "dqcjqb", "dqcjr1", "dqcjq9", "dqcjqd", "dqcjr4", "dqcjr0",
                "dqcjq8"};
        assertAdjacentHashesAre(center, adjacent);

        center = "u1x0dfg";
        adjacent = new String[]{"u1x0dg4", "u1x0dg5", "u1x0dgh", "u1x0dfu", "u1x0dfs", "u1x0dfe", "u1x0dfd",
                "u1x0dff"};
        assertAdjacentHashesAre(center, adjacent);

        center = "sp2j";
        adjacent = new String[]{"ezry", "sp2n", "sp2q", "sp2m", "sp2k", "sp2h", "ezru", "ezrv"};
        assertAdjacentHashesAre(center, adjacent);
    }

    private void assertAdjacentHashesAre(String centerString, String[] adjacentStrings) {
        GeoHash center = GeoHash.fromGeohashString(centerString);
        GeoHash[] adjacent = center.getAdjacent();
        for (String check : adjacentStrings) {
            assertArrayContainsGeoHash(check, adjacent);
        }
    }

    private void assertArrayContainsGeoHash(String check, GeoHash[] hashes) {
        boolean found = false;
        for (GeoHash hash : hashes) {
            if (hash.toBase32().equals(check)) {
                found = true;
                break;
            }
        }
        assertTrue("Array should contain " + check, found);
    }

    @Test
    public void testNeibouringHashesNearMeridian() {
        GeoHash hash = GeoHash.fromGeohashString("sp2j");
        GeoHash west = hash.getWesternNeighbour();
        assertEquals("ezrv", west.toBase32());
        west = west.getWesternNeighbour();
        assertEquals("ezrt", west.toBase32());
    }

    @Test
    public void testIssue1() {
        double lat = 40.390943;
        double lon = -75.9375;
        GeoHash hash = GeoHash.withCharacterPrecision(lat, lon, 12);

        String base32 = "dr4jb0bn2180";
        GeoHash fromRef = GeoHash.fromGeohashString(base32);
        assertEquals(hash, fromRef);
        assertEquals(base32, hash.toBase32());
        assertEquals(base32, fromRef.toBase32());

        hash = GeoHash.withCharacterPrecision(lat, lon, 10);
        assertEquals("dr4jb0bn21", hash.toBase32());
    }

    @Test
    public void testSimpleWithin() {
        GeoHash hash = GeoHash.withBitPrecision(70, -120, 8);
        GeoHash inside = GeoHash.withBitPrecision(74, -130, 64);
        assertWithin(inside, hash);
    }

    private void printBoundingBox(GeoHash hash) {
        System.out.println("Bounding Box: \ncenter =" + hash.getBoundingBoxCenterPoint());
        System.out.print("corners=");
        System.out.println(hash.getBoundingBox());
    }

    @Test
    public void testToLongAndBack() {
        double lat = 40.390943;
        double lon = -75.9375;
        GeoHash hash = GeoHash.withCharacterPrecision(lat, lon, 10);
        long lv = hash.longValue();
        assertEquals(lv + (1 << (64 - hash.significantBits())), hash.next().longValue());
        GeoHash hashFromLong = GeoHash.fromLongValue(lv, hash.significantBits());
        assertEquals("dr4jb0bn21", hashFromLong.toBase32());
        assertEquals(hash, hashFromLong);
    }

    @Test
    public void testNext() {
        double lat = 37.7;
        double lon = -122.52;
        GeoHash hash = GeoHash.withBitPrecision(lat, lon, 10);
        GeoHash next = hash.next();
        assertTrue(hash.compareTo(next) < 0);
    }

    @Test
    public void testNextPrev() {
        double lat = 37.7;
        double lon = -122.52;
        GeoHash hash = GeoHash.withBitPrecision(lat, lon, 35);
        GeoHash next = hash.next(2);
        assertTrue(hash.compareTo(next) < 0);
        GeoHash prev1 = next.prev();
        GeoHash prev2 = prev1.next(-1);
        assertTrue(prev1.compareTo(next) < 0);
        System.out.println("hash: " + hash.toBase32());
        System.out.println("next: " + next.toBase32());
        System.out.println("prev1: " + prev1.toBase32());
        System.out.println("prev2: " + prev2.toBase32());

        assertTrue(prev2.compareTo(prev1) < 0);
        assertTrue(prev2.compareTo(hash) == 0);
    }

    @Test
    public void testStepsBetween() {
        GeoHash bl = GeoHash.withBitPrecision(37.7, -122.52, 35);
        GeoHash ur = GeoHash.withBitPrecision(37.84, -122.35, 35);

        long steps = GeoHash.stepsBetween(bl, bl);
        assertEquals(steps, 0);

        steps = GeoHash.stepsBetween(bl, bl.next(4));
        assertEquals(steps, 4);

        BoundingBoxGeoHashIterator iter = new BoundingBoxGeoHashIterator(new TwoGeoHashBoundingBox(bl, ur));
        int count = 0;
        while (iter.hasNext()) {
            iter.next();
            count++;
        }
        assertEquals(12875, count);

        int allHashes = 0;
        int inBbox = 1;
        int latMore = 0;
        int lonMore = 0;
        int bothMore = 0;
        int latLess = 0;
        int lonLess = 0;
        int bothLess = 0;
        int latLessLonMore = 0;
        int latMoreLonLess = 0;
        GeoHash idx = bl;
        BoundingBox iterBbox = iter.getBoundingBox().getBoundingBox();
        while (idx.compareTo(ur) < 0) {
            idx = idx.next();
            allHashes++;
            if (iterBbox.contains(idx.getPoint())) {
                inBbox++;
            }
            boolean latIsMore = false;
            boolean latIsLess = false;
            if (idx.getPoint().getLatitude() > iterBbox.getMaxLat()) {
                latIsMore = true;
                latMore++;
            } else if (idx.getPoint().getLatitude() < iterBbox.getMinLat()) {
                latIsLess = true;
                latLess++;
            }
            if (idx.getPoint().getLongitude() > iterBbox.getMaxLon()) {
                lonMore++;
                if (latIsMore) bothMore++;
                if (latIsLess) latLessLonMore++;
            } else if (idx.getPoint().getLongitude() < iterBbox.getMinLon()) {
                lonLess++;
                if (latIsLess) bothLess++;
                if (latIsMore) latMoreLonLess++;
            }
        }

        // Just trying to understand where these GeoHashes are with regard to their bounding box.
        steps = GeoHash.stepsBetween(bl, ur);
        assertEquals(48472, steps);
        assertEquals(steps, allHashes);
        assertEquals(count, inBbox);
        assertEquals(14938, latMore);
        assertEquals(640, lonMore);
        assertEquals(0, bothMore);
        assertEquals(7680, latLess);
        assertEquals(24391, lonLess);
        assertEquals(0, bothLess);
        assertEquals(240, latLessLonMore);
        assertEquals(11811, latMoreLonLess);
        assertEquals(steps, lonLess + latLess + latMore + lonMore + inBbox - latLessLonMore - latMoreLonLess - 1);

    }
=======
	private GeoHash hash;
	private Random rand;

	@Before
	public void setUp() {
		hash = new GeoHash();
		rand = new Random();
	}

	@Test
	public void testAddingOnes() {
		hash.addOnBitToEnd();
		assertEquals(0x1l, hash.bits);
		assertEquals(1, hash.significantBits());
		hash.addOnBitToEnd();
		hash.addOnBitToEnd();
		hash.addOnBitToEnd();
		assertEquals(0xfl, hash.bits);
		assertEquals(4, hash.significantBits());
	}

	@Test
	public void testAddingZeroes() {
		hash.addOnBitToEnd();
		assertEquals(0x1l, hash.bits);

		hash.addOffBitToEnd();
		hash.addOffBitToEnd();
		hash.addOffBitToEnd();
		hash.addOffBitToEnd();
		assertEquals(0x10l, hash.bits);
		assertEquals(5, hash.significantBits());
	}

	@Test
	public void testToBase32() {
		hash.bits = 0x6ff0414000000000l;
		hash.significantBits = 25;

		String base32 = hash.toBase32();
		assertEquals("ezs42", base32);
	}

	@Test
	public void testDecode() {
		// for all lat/lon pairs check decoded point is in the same bbox as the
		// geohash formed by encoder
		for (GeoHash gh : RandomGeohashes.fullRange()) {
			BoundingBox bbox = gh.getBoundingBox();
			GeoHash decodedHash = GeoHash.fromGeohashString(gh.toBase32());
			WGS84Point decodedCenter = decodedHash.getBoundingBoxCenterPoint();

			assertTrue("bbox " + bbox + " should contain the decoded center value " + decodedCenter, bbox
							.contains(decodedCenter));
			BoundingBox decodedBoundingBox = decodedHash.getBoundingBox();
			assertEquals(bbox, decodedBoundingBox);
			assertEquals(gh, decodedHash);
			assertEquals(gh.toBase32(), decodedHash.toBase32());
		}
	}

	@Test
	public void testToAndFromBinaryString() {
		for (GeoHash gh : RandomGeohashes.fullRange()) {
			String binaryString = gh.toBinaryString();
			GeoHash readBack = GeoHash.fromBinaryString(binaryString);
			assertEquals(gh, readBack);
		}
	}

	@Test
	public void testWithin() {
		hash.bits = 0x6ff0414000000000l;
		hash.significantBits = 25;
		System.out.println(hash.toBase32());
		assertEquals("ezs42", hash.toBase32());

		GeoHash bbox = new GeoHash();
		bbox.bits = 0x6ff0000000000000l;
		bbox.significantBits = 12;

		assertWithin(hash, bbox);
	}

	private void assertWithin(GeoHash hash, GeoHash bbox) {
		assertTrue(hash.toBase32() + " should be within " + bbox.toBase32(), hash.within(bbox));
	}

	@Test
	public void testNotWithin() {
		hash.bits = 0x6ff0414000000000l;
		hash.significantBits = 25;
		assertEquals("ezs42", hash.toBase32());

		GeoHash bbox = new GeoHash();
		bbox.bits = 0x6fc0000000000000l;
		bbox.significantBits = 12;

		assertFalse(hash.toBase32() + " should NOT be within " + bbox.toBase32(), hash.within(bbox));
	}

	@Test
	public void testConstructorWithBitPrecision() {
		GeoHash hash1 = GeoHash.withBitPrecision(45, 120, 20);
		assertEquals(hash1.significantBits, 20);
		System.out.println(hash1);
		System.out.println(hash1.toBase32());

		GeoHash hash2 = GeoHash.withBitPrecision(45, 120, 55);
		assertEquals(hash2.significantBits, 55);
		System.out.println(hash2);
		System.out.println(hash2.toBase32());

		assertTrue(hash2.within(hash1));

		// this should match Dave Troys Codebase. This is also his maximum
		// accuracy (12 5-nibbles).
		GeoHash hash3 = GeoHash.withBitPrecision(20, 31, 60);
		assertEquals("sew1c2vs2q5r", hash3.toBase32());
	}

	@Test
	public void testLatLonBoundingBoxes() {
		hash = GeoHash.withBitPrecision(40, 120, 10);
		System.out.println(hash.toBase32());
		printBoundingBox(hash);
	}

	@Test
	public void testByCharacterPrecision() {
		assertEncodingWithCharacterPrecision(new WGS84Point(20, 31), 12, "sew1c2vs2q5r");
		assertEncodingWithCharacterPrecision(new WGS84Point(-20, 31), 12, "ksqn1rje83g2");
		assertEncodingWithCharacterPrecision(new WGS84Point(-20.783236276, 31.9867127312312), 12, "ksq9zbs0b7vw");

		WGS84Point point = new WGS84Point(-76.5110040642321, 39.0247389581054);
		String fullStringValue = "hf7u8p8gn747";
		for (int characters = 12; characters > 1; characters--) {
			assertEncodingWithCharacterPrecision(point, characters, fullStringValue.substring(0, characters));
		}

		assertEncodingWithCharacterPrecision(new WGS84Point(39.0247389581054, -76.5110040642321), 12, "dqcw4bnrs6s7");
	}

	private void assertEncodingWithCharacterPrecision(WGS84Point point, int numberOfCharacters, String stringValue) {
		GeoHash hash = GeoHash.withCharacterPrecision(point.getLatitude(), point.getLongitude(), numberOfCharacters);
		assertEquals(stringValue, hash.toBase32());
	}

	@Test
	public void testGetLatitudeBits() {
		hash = GeoHash.withBitPrecision(30, 30, 16);
		long[] latitudeBits = hash.getRightAlignedLatitudeBits();
		assertEquals(0xaal, latitudeBits[0]);
		assertEquals(8, latitudeBits[1]);
	}

	@Test
	public void testGetLongitudeBits() {
		hash = GeoHash.withBitPrecision(30, 30, 16);
		long[] longitudeBits = hash.getRightAlignedLongitudeBits();
		assertEquals(0x95l, longitudeBits[0]);
		assertEquals(8, longitudeBits[1]);
	}

	@Test
	public void testNeighbourLocationCode() {
		// set up corner case
		hash.bits = 0xc400000000000000l;
		hash.significantBits = 7;

		long[] lonBits = hash.getRightAlignedLongitudeBits();
		assertEquals(0x8, lonBits[0]);
		assertEquals(4, lonBits[1]);

		long[] latBits = hash.getRightAlignedLatitudeBits();
		assertEquals(0x5, latBits[0]);
		assertEquals(3, latBits[1]);

		GeoHash north = hash.getNorthernNeighbour();
		assertEquals(0xd000000000000000l, north.bits);
		assertEquals(7, north.significantBits);

		GeoHash south = hash.getSouthernNeighbour();
		assertEquals(0xc000000000000000l, south.bits);
		assertEquals(7, south.significantBits());

		GeoHash east = hash.getEasternNeighbour();
		assertEquals(0xc600000000000000l, east.bits);

		// NOTE: this is actually a corner case!
		GeoHash west = hash.getWesternNeighbour();
		assertEquals(0x6e00000000000000l, west.bits);

		// NOTE: and now, for the most extreme corner case in 7-bit geohash-land
		hash.bits = 0xfe00000000000000l;

		east = hash.getEasternNeighbour();
		assertEquals(0x5400000000000000l, east.bits);

	}

	@Test
	public void testEqualsAndHashCode() {
		GeoHash hash1 = GeoHash.withBitPrecision(30, 30, 24);
		GeoHash hash2 = GeoHash.withBitPrecision(30, 30, 24);
		GeoHash hash3 = GeoHash.withBitPrecision(30, 30, 10);

		assertTrue(hash1.equals(hash2) && hash2.equals(hash1));
		assertFalse(hash1.equals(hash3) && hash3.equals(hash1));

		assertEquals(hash1.hashCode(), hash2.hashCode());
		assertFalse(hash1.hashCode() == hash3.hashCode());
	}

	@Test
	public void testAdjacentHashes() {
		GeoHash[] adjacent = GeoHash.fromGeohashString("dqcw4").getAdjacent();
		assertEquals(8, adjacent.length);
	}

	@Test
	public void testMovingInCircle() {
		// moving around hashes in a circle should be possible
		checkMovingInCircle(34.2, -45.123);
		// this should also work at the "back" of the earth
		checkMovingInCircle(45, 180);
		checkMovingInCircle(90, 180);
		checkMovingInCircle(0, -180);
	}

	private void checkMovingInCircle(double latitude, double longitude) {
		GeoHash start;
		GeoHash end;
		start = GeoHash.withCharacterPrecision(latitude, longitude, 12);
		end = start.getEasternNeighbour();
		end = end.getSouthernNeighbour();
		end = end.getWesternNeighbour();
		end = end.getNorthernNeighbour();
		assertEquals(start, end);
		assertEquals(start.getBoundingBox(), end.getBoundingBox());
	}

	@Test
	public void testMovingAroundWorldOnHashStrips() throws Exception {
		String[] directions = { "Northern", "Eastern", "Southern", "Western" };
		for (String direction : directions) {
			checkMoveAroundStrip(direction);
		}
	}

	private void checkMoveAroundStrip(String direction) throws Exception {
		for (int bits = 2; bits < 16; bits++) {
			double randomLatitude = (rand.nextDouble() - 0.5) * 180;
			double randomLongitude = (rand.nextDouble() - 0.5) * 360;

			// this divides the range by 2^bits
			GeoHash hash = GeoHash.withBitPrecision(randomLatitude, randomLongitude, bits);
			Method method = hash.getClass().getDeclaredMethod("get" + direction + "Neighbour");
			GeoHash result = hash;

			// moving this direction 2^bits times should yield the same hash
			// again
			for (int i = 0; i < Math.pow(2, bits); i++) {
				result = (GeoHash) method.invoke(result);
			}
			assertEquals(hash, result);
		}
	}

	@Test
	public void testKnownNeighbouringHashes() {
		GeoHash h1 = GeoHash.fromGeohashString("u1pb");
		assertEquals("u0zz", h1.getSouthernNeighbour().toBase32());
		assertEquals("u1pc", h1.getNorthernNeighbour().toBase32());
		assertEquals("u300", h1.getEasternNeighbour().toBase32());
		assertEquals("u302", h1.getEasternNeighbour().getEasternNeighbour().toBase32());
		assertEquals("u1p8", h1.getWesternNeighbour().toBase32());

		assertEquals("sp2j", GeoHash.withCharacterPrecision(41.7, 0.08, 4).toBase32());
	}

	@Test
	public void testKnownAdjacentNeighbours() {
		String center = "dqcjqc";
		String[] adjacent = new String[] { "dqcjqf", "dqcjqb", "dqcjr1", "dqcjq9", "dqcjqd", "dqcjr4", "dqcjr0",
				"dqcjq8" };
		assertAdjacentHashesAre(center, adjacent);

		center = "u1x0dfg";
		adjacent = new String[] { "u1x0dg4", "u1x0dg5", "u1x0dgh", "u1x0dfu", "u1x0dfs", "u1x0dfe", "u1x0dfd",
				"u1x0dff" };
		assertAdjacentHashesAre(center, adjacent);

		center = "sp2j";
		adjacent = new String[] { "ezry", "sp2n", "sp2q", "sp2m", "sp2k", "sp2h", "ezru", "ezrv" };
		assertAdjacentHashesAre(center, adjacent);
	}

	private void assertAdjacentHashesAre(String centerString, String[] adjacentStrings) {
		GeoHash center = GeoHash.fromGeohashString(centerString);
		GeoHash[] adjacent = center.getAdjacent();
		for (String check : adjacentStrings) {
			assertArrayContainsGeoHash(check, adjacent);
		}
	}

	private void assertArrayContainsGeoHash(String check, GeoHash[] hashes) {
		boolean found = false;
		for (GeoHash hash : hashes) {
			if (hash.toBase32().equals(check)) {
				found = true;
				break;
			}
		}
		assertTrue("Array should contain " + check, found);
	}

	@Test
	public void testNeibouringHashesNearMeridian() {
		GeoHash hash = GeoHash.fromGeohashString("sp2j");
		GeoHash west = hash.getWesternNeighbour();
		assertEquals("ezrv", west.toBase32());
		west = west.getWesternNeighbour();
		assertEquals("ezrt", west.toBase32());
	}

	@Test
	public void testIssue1() {
		double lat = 40.390943;
		double lon = -75.9375;
		GeoHash hash = GeoHash.withCharacterPrecision(lat, lon, 12);

		String base32 = "dr4jb0bn2180";
		GeoHash fromRef = GeoHash.fromGeohashString(base32);
		assertEquals(hash, fromRef);
		assertEquals(base32, hash.toBase32());
		assertEquals(base32, fromRef.toBase32());

		hash = GeoHash.withCharacterPrecision(lat, lon, 10);
		assertEquals("dr4jb0bn21", hash.toBase32());
	}

	@Test
	public void testSimpleWithin() {
		GeoHash hash = GeoHash.withBitPrecision(70, -120, 8);
		GeoHash inside = GeoHash.withBitPrecision(74, -130, 64);
		assertWithin(inside, hash);
	}

	private void printBoundingBox(GeoHash hash) {
		System.out.println("Bounding Box: \ncenter =" + hash.getBoundingBoxCenterPoint());
		System.out.print("corners=");
		System.out.println(hash.getBoundingBox());
	}

	@Test
	public void testToLongAndBack() {
		double lat = 40.390943;
		double lon = -75.9375;
		GeoHash hash = GeoHash.withCharacterPrecision(lat, lon, 10);
		long lv = hash.longValue();
		assertEquals(lv + (1 << (64 - hash.significantBits())), hash.next().longValue());
		GeoHash hashFromLong = GeoHash.fromLongValue(lv, hash.significantBits());
		assertEquals("dr4jb0bn21", hashFromLong.toBase32());
		assertEquals(hash, hashFromLong);
	}

	@Test
	public void testNext() {
		double lat = 37.7;
		double lon = -122.52;
		GeoHash hash = GeoHash.withBitPrecision(lat, lon, 10);
		GeoHash next = hash.next();
		assertTrue(hash.compareTo(next) < 0);
	}
>>>>>>> 41a5c57d
}<|MERGE_RESOLUTION|>--- conflicted
+++ resolved
@@ -9,6 +9,7 @@
 package ch.hsr.geohash;
 
 import ch.hsr.geohash.util.BoundingBoxGeoHashIterator;
+import ch.hsr.geohash.util.RandomGeohashes;
 import ch.hsr.geohash.util.TwoGeoHashBoundingBox;
 import org.junit.Before;
 import org.junit.Test;
@@ -18,383 +19,382 @@
 
 import static org.junit.Assert.*;
 
-import ch.hsr.geohash.util.RandomGeohashes;
-
 public class GeoHashTest {
-<<<<<<< HEAD
-    private GeoHash hash;
-    private Random rand;
-
-    @Before
-    public void setUp() {
-        hash = new GeoHash();
-        rand = new Random();
-    }
-
-    @Test
-    public void testAddingOnes() {
-        hash.addOnBitToEnd();
-        assertEquals(0x1l, hash.bits);
-        assertEquals(1, hash.significantBits());
-        hash.addOnBitToEnd();
-        hash.addOnBitToEnd();
-        hash.addOnBitToEnd();
-        assertEquals(0xfl, hash.bits);
-        assertEquals(4, hash.significantBits());
-    }
-
-    @Test
-    public void testAddingZeroes() {
-        hash.addOnBitToEnd();
-        assertEquals(0x1l, hash.bits);
-
-        hash.addOffBitToEnd();
-        hash.addOffBitToEnd();
-        hash.addOffBitToEnd();
-        hash.addOffBitToEnd();
-        assertEquals(0x10l, hash.bits);
-        assertEquals(5, hash.significantBits());
-    }
-
-    @Test
-    public void testToBase32() {
-        hash.bits = 0x6ff0414000000000l;
-        hash.significantBits = 25;
-
-        String base32 = hash.toBase32();
-        assertEquals("ezs42", base32);
-    }
-
-    @Test
-    public void testDecode() {
-        // for all lat/lon pairs check decoded point is in the same bbox as the
-        // geohash formed by encoder
-        // TODO could possibly be less brute-force here and be more scientific
-        // about possible failure points
-        for (double lat = -90; lat <= 90; lat += rand.nextDouble() + 1.45) {
-            for (double lon = -180; lon <= 180; lon += rand.nextDouble() + 1.54) {
-                for (int precisionChars = 6; precisionChars <= 12; precisionChars++) {
-                    GeoHash gh = GeoHash.withCharacterPrecision(lat, lon, precisionChars);
-                    BoundingBox bbox = gh.getBoundingBox();
-                    GeoHash decodedHash = GeoHash.fromGeohashString(gh.toBase32());
-                    WGS84Point decodedCenter = decodedHash.getBoundingBoxCenterPoint();
-
-                    assertTrue("bbox " + bbox + " should contain the decoded center value " + decodedCenter, bbox
-                            .contains(decodedCenter));
-                    BoundingBox decodedBoundingBox = decodedHash.getBoundingBox();
-                    assertEquals(bbox, decodedBoundingBox);
-                    assertEquals(gh, decodedHash);
-                    assertEquals(gh.toBase32(), decodedHash.toBase32());
-                }
-            }
-        }
-    }
-
-    @Test
-    public void testWithin() {
-        hash.bits = 0x6ff0414000000000l;
-        hash.significantBits = 25;
-        System.out.println(hash.toBase32());
-        assertEquals("ezs42", hash.toBase32());
-
-        GeoHash bbox = new GeoHash();
-        bbox.bits = 0x6ff0000000000000l;
-        bbox.significantBits = 12;
-
-        assertWithin(hash, bbox);
-    }
-
-    private void assertWithin(GeoHash hash, GeoHash bbox) {
-        assertTrue(hash.toBase32() + " should be within " + bbox.toBase32(), hash.within(bbox));
-    }
-
-    @Test
-    public void testNotWithin() {
-        hash.bits = 0x6ff0414000000000l;
-        hash.significantBits = 25;
-        assertEquals("ezs42", hash.toBase32());
-
-        GeoHash bbox = new GeoHash();
-        bbox.bits = 0x6fc0000000000000l;
-        bbox.significantBits = 12;
-
-        assertFalse(hash.toBase32() + " should NOT be within " + bbox.toBase32(), hash.within(bbox));
-    }
-
-    @Test
-    public void testConstructorWithBitPrecision() {
-        GeoHash hash1 = GeoHash.withBitPrecision(45, 120, 20);
-        assertEquals(hash1.significantBits, 20);
-        System.out.println(hash1);
-        System.out.println(hash1.toBase32());
-
-        GeoHash hash2 = GeoHash.withBitPrecision(45, 120, 55);
-        assertEquals(hash2.significantBits, 55);
-        System.out.println(hash2);
-        System.out.println(hash2.toBase32());
-
-        assertTrue(hash2.within(hash1));
-
-        // this should match Dave Troys Codebase. This is also his maximum
-        // accuracy (12 5-nibbles).
-        GeoHash hash3 = GeoHash.withBitPrecision(20, 31, 60);
-        assertEquals("sew1c2vs2q5r", hash3.toBase32());
-    }
-
-    @Test
-    public void testLatLonBoundingBoxes() {
-        hash = GeoHash.withBitPrecision(40, 120, 10);
-        System.out.println(hash.toBase32());
-        printBoundingBox(hash);
-    }
-
-    @Test
-    public void testByCharacterPrecision() {
-        assertEncodingWithCharacterPrecision(new WGS84Point(20, 31), 12, "sew1c2vs2q5r");
-        assertEncodingWithCharacterPrecision(new WGS84Point(-20, 31), 12, "ksqn1rje83g2");
-        assertEncodingWithCharacterPrecision(new WGS84Point(-20.783236276, 31.9867127312312), 12, "ksq9zbs0b7vw");
-
-        WGS84Point point = new WGS84Point(-76.5110040642321, 39.0247389581054);
-        String fullStringValue = "hf7u8p8gn747";
-        for (int characters = 12; characters > 1; characters--) {
-            assertEncodingWithCharacterPrecision(point, characters, fullStringValue.substring(0, characters));
-        }
-
-        assertEncodingWithCharacterPrecision(new WGS84Point(39.0247389581054, -76.5110040642321), 12, "dqcw4bnrs6s7");
-    }
-
-    private void assertEncodingWithCharacterPrecision(WGS84Point point, int numberOfCharacters, String stringValue) {
-        GeoHash hash = GeoHash.withCharacterPrecision(point.getLatitude(), point.getLongitude(), numberOfCharacters);
-        assertEquals(stringValue, hash.toBase32());
-    }
-
-    @Test
-    public void testGetLatitudeBits() {
-        hash = GeoHash.withBitPrecision(30, 30, 16);
-        long[] latitudeBits = hash.getRightAlignedLatitudeBits();
-        assertEquals(0xaal, latitudeBits[0]);
-        assertEquals(8, latitudeBits[1]);
-    }
-
-    @Test
-    public void testGetLongitudeBits() {
-        hash = GeoHash.withBitPrecision(30, 30, 16);
-        long[] longitudeBits = hash.getRightAlignedLongitudeBits();
-        assertEquals(0x95l, longitudeBits[0]);
-        assertEquals(8, longitudeBits[1]);
-    }
-
-    @Test
-    public void testNeighbourLocationCode() {
-        // set up corner case
-        hash.bits = 0xc400000000000000l;
-        hash.significantBits = 7;
-
-        long[] lonBits = hash.getRightAlignedLongitudeBits();
-        assertEquals(0x8, lonBits[0]);
-        assertEquals(4, lonBits[1]);
-
-        long[] latBits = hash.getRightAlignedLatitudeBits();
-        assertEquals(0x5, latBits[0]);
-        assertEquals(3, latBits[1]);
-
-        GeoHash north = hash.getNorthernNeighbour();
-        assertEquals(0xd000000000000000l, north.bits);
-        assertEquals(7, north.significantBits);
-
-        GeoHash south = hash.getSouthernNeighbour();
-        assertEquals(0xc000000000000000l, south.bits);
-        assertEquals(7, south.significantBits());
-
-        GeoHash east = hash.getEasternNeighbour();
-        assertEquals(0xc600000000000000l, east.bits);
-
-        // NOTE: this is actually a corner case!
-        GeoHash west = hash.getWesternNeighbour();
-        assertEquals(0x6e00000000000000l, west.bits);
-
-        // NOTE: and now, for the most extreme corner case in 7-bit geohash-land
-        hash.bits = 0xfe00000000000000l;
-
-        east = hash.getEasternNeighbour();
-        assertEquals(0x5400000000000000l, east.bits);
-
-    }
-
-    @Test
-    public void testEqualsAndHashCode() {
-        GeoHash hash1 = GeoHash.withBitPrecision(30, 30, 24);
-        GeoHash hash2 = GeoHash.withBitPrecision(30, 30, 24);
-        GeoHash hash3 = GeoHash.withBitPrecision(30, 30, 10);
-
-        assertTrue(hash1.equals(hash2) && hash2.equals(hash1));
-        assertFalse(hash1.equals(hash3) && hash3.equals(hash1));
-
-        assertEquals(hash1.hashCode(), hash2.hashCode());
-        assertFalse(hash1.hashCode() == hash3.hashCode());
-    }
-
-    @Test
-    public void testAdjacentHashes() {
-        GeoHash[] adjacent = GeoHash.fromGeohashString("dqcw4").getAdjacent();
-        assertEquals(8, adjacent.length);
-    }
-
-    @Test
-    public void testMovingInCircle() {
-        // moving around hashes in a circle should be possible
-        checkMovingInCircle(34.2, -45.123);
-        // this should also work at the "back" of the earth
-        checkMovingInCircle(45, 180);
-        checkMovingInCircle(90, 180);
-        checkMovingInCircle(0, -180);
-    }
-
-    private void checkMovingInCircle(double latitude, double longitude) {
-        GeoHash start;
-        GeoHash end;
-        start = GeoHash.withCharacterPrecision(latitude, longitude, 12);
-        end = start.getEasternNeighbour();
-        end = end.getSouthernNeighbour();
-        end = end.getWesternNeighbour();
-        end = end.getNorthernNeighbour();
-        assertEquals(start, end);
-        assertEquals(start.getBoundingBox(), end.getBoundingBox());
-    }
-
-    @Test
-    public void testMovingAroundWorldOnHashStrips() throws Exception {
-        String[] directions = {"Northern", "Eastern", "Southern", "Western"};
-        for (String direction : directions) {
-            checkMoveAroundStrip(direction);
-        }
-    }
-
-    private void checkMoveAroundStrip(String direction) throws Exception {
-        for (int bits = 2; bits < 16; bits++) {
-            double randomLatitude = (rand.nextDouble() - 0.5) * 180;
-            double randomLongitude = (rand.nextDouble() - 0.5) * 360;
-
-            // this divides the range by 2^bits
-            GeoHash hash = GeoHash.withBitPrecision(randomLatitude, randomLongitude, bits);
-            Method method = hash.getClass().getDeclaredMethod("get" + direction + "Neighbour");
-            GeoHash result = hash;
-
-            // moving this direction 2^bits times should yield the same hash
-            // again
-            for (int i = 0; i < Math.pow(2, bits); i++) {
-                result = (GeoHash) method.invoke(result);
-            }
-            assertEquals(hash, result);
-        }
-    }
-
-    @Test
-    public void testKnownNeighbouringHashes() {
-        GeoHash h1 = GeoHash.fromGeohashString("u1pb");
-        assertEquals("u0zz", h1.getSouthernNeighbour().toBase32());
-        assertEquals("u1pc", h1.getNorthernNeighbour().toBase32());
-        assertEquals("u300", h1.getEasternNeighbour().toBase32());
-        assertEquals("u302", h1.getEasternNeighbour().getEasternNeighbour().toBase32());
-        assertEquals("u1p8", h1.getWesternNeighbour().toBase32());
-
-        assertEquals("sp2j", GeoHash.withCharacterPrecision(41.7, 0.08, 4).toBase32());
-    }
-
-    @Test
-    public void testKnownAdjacentNeighbours() {
-        String center = "dqcjqc";
-        String[] adjacent = new String[]{"dqcjqf", "dqcjqb", "dqcjr1", "dqcjq9", "dqcjqd", "dqcjr4", "dqcjr0",
-                "dqcjq8"};
-        assertAdjacentHashesAre(center, adjacent);
-
-        center = "u1x0dfg";
-        adjacent = new String[]{"u1x0dg4", "u1x0dg5", "u1x0dgh", "u1x0dfu", "u1x0dfs", "u1x0dfe", "u1x0dfd",
-                "u1x0dff"};
-        assertAdjacentHashesAre(center, adjacent);
-
-        center = "sp2j";
-        adjacent = new String[]{"ezry", "sp2n", "sp2q", "sp2m", "sp2k", "sp2h", "ezru", "ezrv"};
-        assertAdjacentHashesAre(center, adjacent);
-    }
-
-    private void assertAdjacentHashesAre(String centerString, String[] adjacentStrings) {
-        GeoHash center = GeoHash.fromGeohashString(centerString);
-        GeoHash[] adjacent = center.getAdjacent();
-        for (String check : adjacentStrings) {
-            assertArrayContainsGeoHash(check, adjacent);
-        }
-    }
-
-    private void assertArrayContainsGeoHash(String check, GeoHash[] hashes) {
-        boolean found = false;
-        for (GeoHash hash : hashes) {
-            if (hash.toBase32().equals(check)) {
-                found = true;
-                break;
-            }
-        }
-        assertTrue("Array should contain " + check, found);
-    }
-
-    @Test
-    public void testNeibouringHashesNearMeridian() {
-        GeoHash hash = GeoHash.fromGeohashString("sp2j");
-        GeoHash west = hash.getWesternNeighbour();
-        assertEquals("ezrv", west.toBase32());
-        west = west.getWesternNeighbour();
-        assertEquals("ezrt", west.toBase32());
-    }
-
-    @Test
-    public void testIssue1() {
-        double lat = 40.390943;
-        double lon = -75.9375;
-        GeoHash hash = GeoHash.withCharacterPrecision(lat, lon, 12);
-
-        String base32 = "dr4jb0bn2180";
-        GeoHash fromRef = GeoHash.fromGeohashString(base32);
-        assertEquals(hash, fromRef);
-        assertEquals(base32, hash.toBase32());
-        assertEquals(base32, fromRef.toBase32());
-
-        hash = GeoHash.withCharacterPrecision(lat, lon, 10);
-        assertEquals("dr4jb0bn21", hash.toBase32());
-    }
-
-    @Test
-    public void testSimpleWithin() {
-        GeoHash hash = GeoHash.withBitPrecision(70, -120, 8);
-        GeoHash inside = GeoHash.withBitPrecision(74, -130, 64);
-        assertWithin(inside, hash);
-    }
-
-    private void printBoundingBox(GeoHash hash) {
-        System.out.println("Bounding Box: \ncenter =" + hash.getBoundingBoxCenterPoint());
-        System.out.print("corners=");
-        System.out.println(hash.getBoundingBox());
-    }
-
-    @Test
-    public void testToLongAndBack() {
-        double lat = 40.390943;
-        double lon = -75.9375;
-        GeoHash hash = GeoHash.withCharacterPrecision(lat, lon, 10);
-        long lv = hash.longValue();
-        assertEquals(lv + (1 << (64 - hash.significantBits())), hash.next().longValue());
-        GeoHash hashFromLong = GeoHash.fromLongValue(lv, hash.significantBits());
-        assertEquals("dr4jb0bn21", hashFromLong.toBase32());
-        assertEquals(hash, hashFromLong);
-    }
-
-    @Test
-    public void testNext() {
-        double lat = 37.7;
-        double lon = -122.52;
-        GeoHash hash = GeoHash.withBitPrecision(lat, lon, 10);
-        GeoHash next = hash.next();
-        assertTrue(hash.compareTo(next) < 0);
-    }
+	private GeoHash hash;
+	private Random rand;
+
+	@Before
+	public void setUp() {
+		hash = new GeoHash();
+		rand = new Random();
+	}
+
+	@Test
+	public void testAddingOnes() {
+		hash.addOnBitToEnd();
+		assertEquals(0x1l, hash.bits);
+		assertEquals(1, hash.significantBits());
+		hash.addOnBitToEnd();
+		hash.addOnBitToEnd();
+		hash.addOnBitToEnd();
+		assertEquals(0xfl, hash.bits);
+		assertEquals(4, hash.significantBits());
+	}
+
+	@Test
+	public void testAddingZeroes() {
+		hash.addOnBitToEnd();
+		assertEquals(0x1l, hash.bits);
+
+		hash.addOffBitToEnd();
+		hash.addOffBitToEnd();
+		hash.addOffBitToEnd();
+		hash.addOffBitToEnd();
+		assertEquals(0x10l, hash.bits);
+		assertEquals(5, hash.significantBits());
+	}
+
+	@Test
+	public void testToBase32() {
+		hash.bits = 0x6ff0414000000000l;
+		hash.significantBits = 25;
+
+		String base32 = hash.toBase32();
+		assertEquals("ezs42", base32);
+	}
+
+	@Test
+	public void testDecode() {
+		// for all lat/lon pairs check decoded point is in the same bbox as the
+		// geohash formed by encoder
+		for (GeoHash gh : RandomGeohashes.fullRange()) {
+			BoundingBox bbox = gh.getBoundingBox();
+			GeoHash decodedHash = GeoHash.fromGeohashString(gh.toBase32());
+			WGS84Point decodedCenter = decodedHash.getBoundingBoxCenterPoint();
+
+			assertTrue("bbox " + bbox + " should contain the decoded center value " + decodedCenter, bbox
+							.contains(decodedCenter));
+			BoundingBox decodedBoundingBox = decodedHash.getBoundingBox();
+			assertEquals(bbox, decodedBoundingBox);
+			assertEquals(gh, decodedHash);
+			assertEquals(gh.toBase32(), decodedHash.toBase32());
+		}
+	}
+
+	@Test
+	public void testToAndFromBinaryString() {
+		for (GeoHash gh : RandomGeohashes.fullRange()) {
+			String binaryString = gh.toBinaryString();
+			GeoHash readBack = GeoHash.fromBinaryString(binaryString);
+			assertEquals(gh, readBack);
+		}
+	}
+
+	@Test
+	public void testWithin() {
+		hash.bits = 0x6ff0414000000000l;
+		hash.significantBits = 25;
+		System.out.println(hash.toBase32());
+		assertEquals("ezs42", hash.toBase32());
+
+		GeoHash bbox = new GeoHash();
+		bbox.bits = 0x6ff0000000000000l;
+		bbox.significantBits = 12;
+
+		assertWithin(hash, bbox);
+	}
+
+	private void assertWithin(GeoHash hash, GeoHash bbox) {
+		assertTrue(hash.toBase32() + " should be within " + bbox.toBase32(), hash.within(bbox));
+	}
+
+	@Test
+	public void testNotWithin() {
+		hash.bits = 0x6ff0414000000000l;
+		hash.significantBits = 25;
+		assertEquals("ezs42", hash.toBase32());
+
+		GeoHash bbox = new GeoHash();
+		bbox.bits = 0x6fc0000000000000l;
+		bbox.significantBits = 12;
+
+		assertFalse(hash.toBase32() + " should NOT be within " + bbox.toBase32(), hash.within(bbox));
+	}
+
+	@Test
+	public void testConstructorWithBitPrecision() {
+		GeoHash hash1 = GeoHash.withBitPrecision(45, 120, 20);
+		assertEquals(hash1.significantBits, 20);
+		System.out.println(hash1);
+		System.out.println(hash1.toBase32());
+
+		GeoHash hash2 = GeoHash.withBitPrecision(45, 120, 55);
+		assertEquals(hash2.significantBits, 55);
+		System.out.println(hash2);
+		System.out.println(hash2.toBase32());
+
+		assertTrue(hash2.within(hash1));
+
+		// this should match Dave Troys Codebase. This is also his maximum
+		// accuracy (12 5-nibbles).
+		GeoHash hash3 = GeoHash.withBitPrecision(20, 31, 60);
+		assertEquals("sew1c2vs2q5r", hash3.toBase32());
+	}
+
+	@Test
+	public void testLatLonBoundingBoxes() {
+		hash = GeoHash.withBitPrecision(40, 120, 10);
+		System.out.println(hash.toBase32());
+		printBoundingBox(hash);
+	}
+
+	@Test
+	public void testByCharacterPrecision() {
+		assertEncodingWithCharacterPrecision(new WGS84Point(20, 31), 12, "sew1c2vs2q5r");
+		assertEncodingWithCharacterPrecision(new WGS84Point(-20, 31), 12, "ksqn1rje83g2");
+		assertEncodingWithCharacterPrecision(new WGS84Point(-20.783236276, 31.9867127312312), 12, "ksq9zbs0b7vw");
+
+		WGS84Point point = new WGS84Point(-76.5110040642321, 39.0247389581054);
+		String fullStringValue = "hf7u8p8gn747";
+		for (int characters = 12; characters > 1; characters--) {
+			assertEncodingWithCharacterPrecision(point, characters, fullStringValue.substring(0, characters));
+		}
+
+		assertEncodingWithCharacterPrecision(new WGS84Point(39.0247389581054, -76.5110040642321), 12, "dqcw4bnrs6s7");
+	}
+
+	private void assertEncodingWithCharacterPrecision(WGS84Point point, int numberOfCharacters, String stringValue) {
+		GeoHash hash = GeoHash.withCharacterPrecision(point.getLatitude(), point.getLongitude(), numberOfCharacters);
+		assertEquals(stringValue, hash.toBase32());
+	}
+
+	@Test
+	public void testGetLatitudeBits() {
+		hash = GeoHash.withBitPrecision(30, 30, 16);
+		long[] latitudeBits = hash.getRightAlignedLatitudeBits();
+		assertEquals(0xaal, latitudeBits[0]);
+		assertEquals(8, latitudeBits[1]);
+	}
+
+	@Test
+	public void testGetLongitudeBits() {
+		hash = GeoHash.withBitPrecision(30, 30, 16);
+		long[] longitudeBits = hash.getRightAlignedLongitudeBits();
+		assertEquals(0x95l, longitudeBits[0]);
+		assertEquals(8, longitudeBits[1]);
+	}
+
+	@Test
+	public void testNeighbourLocationCode() {
+		// set up corner case
+		hash.bits = 0xc400000000000000l;
+		hash.significantBits = 7;
+
+		long[] lonBits = hash.getRightAlignedLongitudeBits();
+		assertEquals(0x8, lonBits[0]);
+		assertEquals(4, lonBits[1]);
+
+		long[] latBits = hash.getRightAlignedLatitudeBits();
+		assertEquals(0x5, latBits[0]);
+		assertEquals(3, latBits[1]);
+
+		GeoHash north = hash.getNorthernNeighbour();
+		assertEquals(0xd000000000000000l, north.bits);
+		assertEquals(7, north.significantBits);
+
+		GeoHash south = hash.getSouthernNeighbour();
+		assertEquals(0xc000000000000000l, south.bits);
+		assertEquals(7, south.significantBits());
+
+		GeoHash east = hash.getEasternNeighbour();
+		assertEquals(0xc600000000000000l, east.bits);
+
+		// NOTE: this is actually a corner case!
+		GeoHash west = hash.getWesternNeighbour();
+		assertEquals(0x6e00000000000000l, west.bits);
+
+		// NOTE: and now, for the most extreme corner case in 7-bit geohash-land
+		hash.bits = 0xfe00000000000000l;
+
+		east = hash.getEasternNeighbour();
+		assertEquals(0x5400000000000000l, east.bits);
+
+	}
+
+	@Test
+	public void testEqualsAndHashCode() {
+		GeoHash hash1 = GeoHash.withBitPrecision(30, 30, 24);
+		GeoHash hash2 = GeoHash.withBitPrecision(30, 30, 24);
+		GeoHash hash3 = GeoHash.withBitPrecision(30, 30, 10);
+
+		assertTrue(hash1.equals(hash2) && hash2.equals(hash1));
+		assertFalse(hash1.equals(hash3) && hash3.equals(hash1));
+
+		assertEquals(hash1.hashCode(), hash2.hashCode());
+		assertFalse(hash1.hashCode() == hash3.hashCode());
+	}
+
+	@Test
+	public void testAdjacentHashes() {
+		GeoHash[] adjacent = GeoHash.fromGeohashString("dqcw4").getAdjacent();
+		assertEquals(8, adjacent.length);
+	}
+
+	@Test
+	public void testMovingInCircle() {
+		// moving around hashes in a circle should be possible
+		checkMovingInCircle(34.2, -45.123);
+		// this should also work at the "back" of the earth
+		checkMovingInCircle(45, 180);
+		checkMovingInCircle(90, 180);
+		checkMovingInCircle(0, -180);
+	}
+
+	private void checkMovingInCircle(double latitude, double longitude) {
+		GeoHash start;
+		GeoHash end;
+		start = GeoHash.withCharacterPrecision(latitude, longitude, 12);
+		end = start.getEasternNeighbour();
+		end = end.getSouthernNeighbour();
+		end = end.getWesternNeighbour();
+		end = end.getNorthernNeighbour();
+		assertEquals(start, end);
+		assertEquals(start.getBoundingBox(), end.getBoundingBox());
+	}
+
+	@Test
+	public void testMovingAroundWorldOnHashStrips() throws Exception {
+		String[] directions = { "Northern", "Eastern", "Southern", "Western" };
+		for (String direction : directions) {
+			checkMoveAroundStrip(direction);
+		}
+	}
+
+	private void checkMoveAroundStrip(String direction) throws Exception {
+		for (int bits = 2; bits < 16; bits++) {
+			double randomLatitude = (rand.nextDouble() - 0.5) * 180;
+			double randomLongitude = (rand.nextDouble() - 0.5) * 360;
+
+			// this divides the range by 2^bits
+			GeoHash hash = GeoHash.withBitPrecision(randomLatitude, randomLongitude, bits);
+			Method method = hash.getClass().getDeclaredMethod("get" + direction + "Neighbour");
+			GeoHash result = hash;
+
+			// moving this direction 2^bits times should yield the same hash
+			// again
+			for (int i = 0; i < Math.pow(2, bits); i++) {
+				result = (GeoHash) method.invoke(result);
+			}
+			assertEquals(hash, result);
+		}
+	}
+
+	@Test
+	public void testKnownNeighbouringHashes() {
+		GeoHash h1 = GeoHash.fromGeohashString("u1pb");
+		assertEquals("u0zz", h1.getSouthernNeighbour().toBase32());
+		assertEquals("u1pc", h1.getNorthernNeighbour().toBase32());
+		assertEquals("u300", h1.getEasternNeighbour().toBase32());
+		assertEquals("u302", h1.getEasternNeighbour().getEasternNeighbour().toBase32());
+		assertEquals("u1p8", h1.getWesternNeighbour().toBase32());
+
+		assertEquals("sp2j", GeoHash.withCharacterPrecision(41.7, 0.08, 4).toBase32());
+	}
+
+	@Test
+	public void testKnownAdjacentNeighbours() {
+		String center = "dqcjqc";
+		String[] adjacent = new String[] { "dqcjqf", "dqcjqb", "dqcjr1", "dqcjq9", "dqcjqd", "dqcjr4", "dqcjr0",
+				"dqcjq8" };
+		assertAdjacentHashesAre(center, adjacent);
+
+		center = "u1x0dfg";
+		adjacent = new String[] { "u1x0dg4", "u1x0dg5", "u1x0dgh", "u1x0dfu", "u1x0dfs", "u1x0dfe", "u1x0dfd",
+				"u1x0dff" };
+		assertAdjacentHashesAre(center, adjacent);
+
+		center = "sp2j";
+		adjacent = new String[] { "ezry", "sp2n", "sp2q", "sp2m", "sp2k", "sp2h", "ezru", "ezrv" };
+		assertAdjacentHashesAre(center, adjacent);
+	}
+
+	private void assertAdjacentHashesAre(String centerString, String[] adjacentStrings) {
+		GeoHash center = GeoHash.fromGeohashString(centerString);
+		GeoHash[] adjacent = center.getAdjacent();
+		for (String check : adjacentStrings) {
+			assertArrayContainsGeoHash(check, adjacent);
+		}
+	}
+
+	private void assertArrayContainsGeoHash(String check, GeoHash[] hashes) {
+		boolean found = false;
+		for (GeoHash hash : hashes) {
+			if (hash.toBase32().equals(check)) {
+				found = true;
+				break;
+			}
+		}
+		assertTrue("Array should contain " + check, found);
+	}
+
+	@Test
+	public void testNeibouringHashesNearMeridian() {
+		GeoHash hash = GeoHash.fromGeohashString("sp2j");
+		GeoHash west = hash.getWesternNeighbour();
+		assertEquals("ezrv", west.toBase32());
+		west = west.getWesternNeighbour();
+		assertEquals("ezrt", west.toBase32());
+	}
+
+	@Test
+	public void testIssue1() {
+		double lat = 40.390943;
+		double lon = -75.9375;
+		GeoHash hash = GeoHash.withCharacterPrecision(lat, lon, 12);
+
+		String base32 = "dr4jb0bn2180";
+		GeoHash fromRef = GeoHash.fromGeohashString(base32);
+		assertEquals(hash, fromRef);
+		assertEquals(base32, hash.toBase32());
+		assertEquals(base32, fromRef.toBase32());
+
+		hash = GeoHash.withCharacterPrecision(lat, lon, 10);
+		assertEquals("dr4jb0bn21", hash.toBase32());
+	}
+
+	@Test
+	public void testSimpleWithin() {
+		GeoHash hash = GeoHash.withBitPrecision(70, -120, 8);
+		GeoHash inside = GeoHash.withBitPrecision(74, -130, 64);
+		assertWithin(inside, hash);
+	}
+
+	private void printBoundingBox(GeoHash hash) {
+		System.out.println("Bounding Box: \ncenter =" + hash.getBoundingBoxCenterPoint());
+		System.out.print("corners=");
+		System.out.println(hash.getBoundingBox());
+	}
+
+	@Test
+	public void testToLongAndBack() {
+		double lat = 40.390943;
+		double lon = -75.9375;
+		GeoHash hash = GeoHash.withCharacterPrecision(lat, lon, 10);
+		long lv = hash.longValue();
+		assertEquals(lv + (1 << (64 - hash.significantBits())), hash.next().longValue());
+		GeoHash hashFromLong = GeoHash.fromLongValue(lv, hash.significantBits());
+		assertEquals("dr4jb0bn21", hashFromLong.toBase32());
+		assertEquals(hash, hashFromLong);
+	}
+
+	@Test
+	public void testNext() {
+		double lat = 37.7;
+		double lon = -122.52;
+		GeoHash hash = GeoHash.withBitPrecision(lat, lon, 10);
+		GeoHash next = hash.next();
+		assertTrue(hash.compareTo(next) < 0);
+	}
 
     @Test
     public void testNextPrev() {
@@ -488,381 +488,4 @@
         assertEquals(steps, lonLess + latLess + latMore + lonMore + inBbox - latLessLonMore - latMoreLonLess - 1);
 
     }
-=======
-	private GeoHash hash;
-	private Random rand;
-
-	@Before
-	public void setUp() {
-		hash = new GeoHash();
-		rand = new Random();
-	}
-
-	@Test
-	public void testAddingOnes() {
-		hash.addOnBitToEnd();
-		assertEquals(0x1l, hash.bits);
-		assertEquals(1, hash.significantBits());
-		hash.addOnBitToEnd();
-		hash.addOnBitToEnd();
-		hash.addOnBitToEnd();
-		assertEquals(0xfl, hash.bits);
-		assertEquals(4, hash.significantBits());
-	}
-
-	@Test
-	public void testAddingZeroes() {
-		hash.addOnBitToEnd();
-		assertEquals(0x1l, hash.bits);
-
-		hash.addOffBitToEnd();
-		hash.addOffBitToEnd();
-		hash.addOffBitToEnd();
-		hash.addOffBitToEnd();
-		assertEquals(0x10l, hash.bits);
-		assertEquals(5, hash.significantBits());
-	}
-
-	@Test
-	public void testToBase32() {
-		hash.bits = 0x6ff0414000000000l;
-		hash.significantBits = 25;
-
-		String base32 = hash.toBase32();
-		assertEquals("ezs42", base32);
-	}
-
-	@Test
-	public void testDecode() {
-		// for all lat/lon pairs check decoded point is in the same bbox as the
-		// geohash formed by encoder
-		for (GeoHash gh : RandomGeohashes.fullRange()) {
-			BoundingBox bbox = gh.getBoundingBox();
-			GeoHash decodedHash = GeoHash.fromGeohashString(gh.toBase32());
-			WGS84Point decodedCenter = decodedHash.getBoundingBoxCenterPoint();
-
-			assertTrue("bbox " + bbox + " should contain the decoded center value " + decodedCenter, bbox
-							.contains(decodedCenter));
-			BoundingBox decodedBoundingBox = decodedHash.getBoundingBox();
-			assertEquals(bbox, decodedBoundingBox);
-			assertEquals(gh, decodedHash);
-			assertEquals(gh.toBase32(), decodedHash.toBase32());
-		}
-	}
-
-	@Test
-	public void testToAndFromBinaryString() {
-		for (GeoHash gh : RandomGeohashes.fullRange()) {
-			String binaryString = gh.toBinaryString();
-			GeoHash readBack = GeoHash.fromBinaryString(binaryString);
-			assertEquals(gh, readBack);
-		}
-	}
-
-	@Test
-	public void testWithin() {
-		hash.bits = 0x6ff0414000000000l;
-		hash.significantBits = 25;
-		System.out.println(hash.toBase32());
-		assertEquals("ezs42", hash.toBase32());
-
-		GeoHash bbox = new GeoHash();
-		bbox.bits = 0x6ff0000000000000l;
-		bbox.significantBits = 12;
-
-		assertWithin(hash, bbox);
-	}
-
-	private void assertWithin(GeoHash hash, GeoHash bbox) {
-		assertTrue(hash.toBase32() + " should be within " + bbox.toBase32(), hash.within(bbox));
-	}
-
-	@Test
-	public void testNotWithin() {
-		hash.bits = 0x6ff0414000000000l;
-		hash.significantBits = 25;
-		assertEquals("ezs42", hash.toBase32());
-
-		GeoHash bbox = new GeoHash();
-		bbox.bits = 0x6fc0000000000000l;
-		bbox.significantBits = 12;
-
-		assertFalse(hash.toBase32() + " should NOT be within " + bbox.toBase32(), hash.within(bbox));
-	}
-
-	@Test
-	public void testConstructorWithBitPrecision() {
-		GeoHash hash1 = GeoHash.withBitPrecision(45, 120, 20);
-		assertEquals(hash1.significantBits, 20);
-		System.out.println(hash1);
-		System.out.println(hash1.toBase32());
-
-		GeoHash hash2 = GeoHash.withBitPrecision(45, 120, 55);
-		assertEquals(hash2.significantBits, 55);
-		System.out.println(hash2);
-		System.out.println(hash2.toBase32());
-
-		assertTrue(hash2.within(hash1));
-
-		// this should match Dave Troys Codebase. This is also his maximum
-		// accuracy (12 5-nibbles).
-		GeoHash hash3 = GeoHash.withBitPrecision(20, 31, 60);
-		assertEquals("sew1c2vs2q5r", hash3.toBase32());
-	}
-
-	@Test
-	public void testLatLonBoundingBoxes() {
-		hash = GeoHash.withBitPrecision(40, 120, 10);
-		System.out.println(hash.toBase32());
-		printBoundingBox(hash);
-	}
-
-	@Test
-	public void testByCharacterPrecision() {
-		assertEncodingWithCharacterPrecision(new WGS84Point(20, 31), 12, "sew1c2vs2q5r");
-		assertEncodingWithCharacterPrecision(new WGS84Point(-20, 31), 12, "ksqn1rje83g2");
-		assertEncodingWithCharacterPrecision(new WGS84Point(-20.783236276, 31.9867127312312), 12, "ksq9zbs0b7vw");
-
-		WGS84Point point = new WGS84Point(-76.5110040642321, 39.0247389581054);
-		String fullStringValue = "hf7u8p8gn747";
-		for (int characters = 12; characters > 1; characters--) {
-			assertEncodingWithCharacterPrecision(point, characters, fullStringValue.substring(0, characters));
-		}
-
-		assertEncodingWithCharacterPrecision(new WGS84Point(39.0247389581054, -76.5110040642321), 12, "dqcw4bnrs6s7");
-	}
-
-	private void assertEncodingWithCharacterPrecision(WGS84Point point, int numberOfCharacters, String stringValue) {
-		GeoHash hash = GeoHash.withCharacterPrecision(point.getLatitude(), point.getLongitude(), numberOfCharacters);
-		assertEquals(stringValue, hash.toBase32());
-	}
-
-	@Test
-	public void testGetLatitudeBits() {
-		hash = GeoHash.withBitPrecision(30, 30, 16);
-		long[] latitudeBits = hash.getRightAlignedLatitudeBits();
-		assertEquals(0xaal, latitudeBits[0]);
-		assertEquals(8, latitudeBits[1]);
-	}
-
-	@Test
-	public void testGetLongitudeBits() {
-		hash = GeoHash.withBitPrecision(30, 30, 16);
-		long[] longitudeBits = hash.getRightAlignedLongitudeBits();
-		assertEquals(0x95l, longitudeBits[0]);
-		assertEquals(8, longitudeBits[1]);
-	}
-
-	@Test
-	public void testNeighbourLocationCode() {
-		// set up corner case
-		hash.bits = 0xc400000000000000l;
-		hash.significantBits = 7;
-
-		long[] lonBits = hash.getRightAlignedLongitudeBits();
-		assertEquals(0x8, lonBits[0]);
-		assertEquals(4, lonBits[1]);
-
-		long[] latBits = hash.getRightAlignedLatitudeBits();
-		assertEquals(0x5, latBits[0]);
-		assertEquals(3, latBits[1]);
-
-		GeoHash north = hash.getNorthernNeighbour();
-		assertEquals(0xd000000000000000l, north.bits);
-		assertEquals(7, north.significantBits);
-
-		GeoHash south = hash.getSouthernNeighbour();
-		assertEquals(0xc000000000000000l, south.bits);
-		assertEquals(7, south.significantBits());
-
-		GeoHash east = hash.getEasternNeighbour();
-		assertEquals(0xc600000000000000l, east.bits);
-
-		// NOTE: this is actually a corner case!
-		GeoHash west = hash.getWesternNeighbour();
-		assertEquals(0x6e00000000000000l, west.bits);
-
-		// NOTE: and now, for the most extreme corner case in 7-bit geohash-land
-		hash.bits = 0xfe00000000000000l;
-
-		east = hash.getEasternNeighbour();
-		assertEquals(0x5400000000000000l, east.bits);
-
-	}
-
-	@Test
-	public void testEqualsAndHashCode() {
-		GeoHash hash1 = GeoHash.withBitPrecision(30, 30, 24);
-		GeoHash hash2 = GeoHash.withBitPrecision(30, 30, 24);
-		GeoHash hash3 = GeoHash.withBitPrecision(30, 30, 10);
-
-		assertTrue(hash1.equals(hash2) && hash2.equals(hash1));
-		assertFalse(hash1.equals(hash3) && hash3.equals(hash1));
-
-		assertEquals(hash1.hashCode(), hash2.hashCode());
-		assertFalse(hash1.hashCode() == hash3.hashCode());
-	}
-
-	@Test
-	public void testAdjacentHashes() {
-		GeoHash[] adjacent = GeoHash.fromGeohashString("dqcw4").getAdjacent();
-		assertEquals(8, adjacent.length);
-	}
-
-	@Test
-	public void testMovingInCircle() {
-		// moving around hashes in a circle should be possible
-		checkMovingInCircle(34.2, -45.123);
-		// this should also work at the "back" of the earth
-		checkMovingInCircle(45, 180);
-		checkMovingInCircle(90, 180);
-		checkMovingInCircle(0, -180);
-	}
-
-	private void checkMovingInCircle(double latitude, double longitude) {
-		GeoHash start;
-		GeoHash end;
-		start = GeoHash.withCharacterPrecision(latitude, longitude, 12);
-		end = start.getEasternNeighbour();
-		end = end.getSouthernNeighbour();
-		end = end.getWesternNeighbour();
-		end = end.getNorthernNeighbour();
-		assertEquals(start, end);
-		assertEquals(start.getBoundingBox(), end.getBoundingBox());
-	}
-
-	@Test
-	public void testMovingAroundWorldOnHashStrips() throws Exception {
-		String[] directions = { "Northern", "Eastern", "Southern", "Western" };
-		for (String direction : directions) {
-			checkMoveAroundStrip(direction);
-		}
-	}
-
-	private void checkMoveAroundStrip(String direction) throws Exception {
-		for (int bits = 2; bits < 16; bits++) {
-			double randomLatitude = (rand.nextDouble() - 0.5) * 180;
-			double randomLongitude = (rand.nextDouble() - 0.5) * 360;
-
-			// this divides the range by 2^bits
-			GeoHash hash = GeoHash.withBitPrecision(randomLatitude, randomLongitude, bits);
-			Method method = hash.getClass().getDeclaredMethod("get" + direction + "Neighbour");
-			GeoHash result = hash;
-
-			// moving this direction 2^bits times should yield the same hash
-			// again
-			for (int i = 0; i < Math.pow(2, bits); i++) {
-				result = (GeoHash) method.invoke(result);
-			}
-			assertEquals(hash, result);
-		}
-	}
-
-	@Test
-	public void testKnownNeighbouringHashes() {
-		GeoHash h1 = GeoHash.fromGeohashString("u1pb");
-		assertEquals("u0zz", h1.getSouthernNeighbour().toBase32());
-		assertEquals("u1pc", h1.getNorthernNeighbour().toBase32());
-		assertEquals("u300", h1.getEasternNeighbour().toBase32());
-		assertEquals("u302", h1.getEasternNeighbour().getEasternNeighbour().toBase32());
-		assertEquals("u1p8", h1.getWesternNeighbour().toBase32());
-
-		assertEquals("sp2j", GeoHash.withCharacterPrecision(41.7, 0.08, 4).toBase32());
-	}
-
-	@Test
-	public void testKnownAdjacentNeighbours() {
-		String center = "dqcjqc";
-		String[] adjacent = new String[] { "dqcjqf", "dqcjqb", "dqcjr1", "dqcjq9", "dqcjqd", "dqcjr4", "dqcjr0",
-				"dqcjq8" };
-		assertAdjacentHashesAre(center, adjacent);
-
-		center = "u1x0dfg";
-		adjacent = new String[] { "u1x0dg4", "u1x0dg5", "u1x0dgh", "u1x0dfu", "u1x0dfs", "u1x0dfe", "u1x0dfd",
-				"u1x0dff" };
-		assertAdjacentHashesAre(center, adjacent);
-
-		center = "sp2j";
-		adjacent = new String[] { "ezry", "sp2n", "sp2q", "sp2m", "sp2k", "sp2h", "ezru", "ezrv" };
-		assertAdjacentHashesAre(center, adjacent);
-	}
-
-	private void assertAdjacentHashesAre(String centerString, String[] adjacentStrings) {
-		GeoHash center = GeoHash.fromGeohashString(centerString);
-		GeoHash[] adjacent = center.getAdjacent();
-		for (String check : adjacentStrings) {
-			assertArrayContainsGeoHash(check, adjacent);
-		}
-	}
-
-	private void assertArrayContainsGeoHash(String check, GeoHash[] hashes) {
-		boolean found = false;
-		for (GeoHash hash : hashes) {
-			if (hash.toBase32().equals(check)) {
-				found = true;
-				break;
-			}
-		}
-		assertTrue("Array should contain " + check, found);
-	}
-
-	@Test
-	public void testNeibouringHashesNearMeridian() {
-		GeoHash hash = GeoHash.fromGeohashString("sp2j");
-		GeoHash west = hash.getWesternNeighbour();
-		assertEquals("ezrv", west.toBase32());
-		west = west.getWesternNeighbour();
-		assertEquals("ezrt", west.toBase32());
-	}
-
-	@Test
-	public void testIssue1() {
-		double lat = 40.390943;
-		double lon = -75.9375;
-		GeoHash hash = GeoHash.withCharacterPrecision(lat, lon, 12);
-
-		String base32 = "dr4jb0bn2180";
-		GeoHash fromRef = GeoHash.fromGeohashString(base32);
-		assertEquals(hash, fromRef);
-		assertEquals(base32, hash.toBase32());
-		assertEquals(base32, fromRef.toBase32());
-
-		hash = GeoHash.withCharacterPrecision(lat, lon, 10);
-		assertEquals("dr4jb0bn21", hash.toBase32());
-	}
-
-	@Test
-	public void testSimpleWithin() {
-		GeoHash hash = GeoHash.withBitPrecision(70, -120, 8);
-		GeoHash inside = GeoHash.withBitPrecision(74, -130, 64);
-		assertWithin(inside, hash);
-	}
-
-	private void printBoundingBox(GeoHash hash) {
-		System.out.println("Bounding Box: \ncenter =" + hash.getBoundingBoxCenterPoint());
-		System.out.print("corners=");
-		System.out.println(hash.getBoundingBox());
-	}
-
-	@Test
-	public void testToLongAndBack() {
-		double lat = 40.390943;
-		double lon = -75.9375;
-		GeoHash hash = GeoHash.withCharacterPrecision(lat, lon, 10);
-		long lv = hash.longValue();
-		assertEquals(lv + (1 << (64 - hash.significantBits())), hash.next().longValue());
-		GeoHash hashFromLong = GeoHash.fromLongValue(lv, hash.significantBits());
-		assertEquals("dr4jb0bn21", hashFromLong.toBase32());
-		assertEquals(hash, hashFromLong);
-	}
-
-	@Test
-	public void testNext() {
-		double lat = 37.7;
-		double lon = -122.52;
-		GeoHash hash = GeoHash.withBitPrecision(lat, lon, 10);
-		GeoHash next = hash.next();
-		assertTrue(hash.compareTo(next) < 0);
-	}
->>>>>>> 41a5c57d
 }